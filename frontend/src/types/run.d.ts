--- conflicted
+++ resolved
@@ -133,10 +133,7 @@
 
 declare interface IServiceConfiguration {
     type: 'service';
-<<<<<<< HEAD
-=======
     gateway: string | null;
->>>>>>> 621b18d4
 }
 declare interface IRunSpec {
     configuration: IDevEnvironmentConfiguration | ITaskConfiguration | IServiceConfiguration;
