--- conflicted
+++ resolved
@@ -58,11 +58,8 @@
             .concat(volumeApi.middleware)
             .concat(secretApi.middleware)
             .concat(gpuApi.middleware)
-<<<<<<< HEAD
             .concat(eventApi.middleware)
-=======
             .concat(repoApi.middleware)
->>>>>>> 376be2ac
             .concat(mainApi.middleware),
 });
 
