--- conflicted
+++ resolved
@@ -84,11 +84,8 @@
         "file-read-backwards>=3.0.0",
         "psutil>=5.0.0",
         "cryptography",
-<<<<<<< HEAD
+        "grpcio>=1.50,<=1.54",  # indirect
         "filelock",
-=======
-        "grpcio>=1.50,<=1.54",  # indirect
->>>>>>> 5db6db5a
     ],
     extras_require={
         "aws": [
