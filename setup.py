--- conflicted
+++ resolved
@@ -60,11 +60,7 @@
     "docker>=6.0.0",
     "dnspython",
     "grpcio>=1.50",  # indirect
-<<<<<<< HEAD
-    "gpuhunt==0.0.1rc6",
-=======
     "gpuhunt==0.0.1rc7",
->>>>>>> 005a83ef
     "sentry-sdk[fastapi]",
 ]
 
