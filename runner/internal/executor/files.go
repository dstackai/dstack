--- conflicted
+++ resolved
@@ -50,26 +50,9 @@
 		gid = int(*ex.jobSpec.User.Gid)
 	}
 
-<<<<<<< HEAD
-	for _, fa := range ex.run.RunSpec.FileArchives {
+	for _, fa := range ex.jobSpec.FileArchives {
 		archivePath := path.Join(ex.archiveDir, fa.Id)
 		if err := extractFileArchive(ctx, archivePath, fa.Path, ex.workingDir, uid, gid, homeDir); err != nil {
-=======
-	for _, fa := range ex.jobSpec.FileArchives {
-		log.Trace(ctx, "Extracting file archive", "id", fa.Id, "path", fa.Path)
-
-		p := path.Clean(fa.Path)
-		// `~username[/path/to]` is not supported
-		if p == "~" {
-			p = homeDir
-		} else if rest, found := strings.CutPrefix(p, "~/"); found {
-			p = path.Join(homeDir, rest)
-		} else if !path.IsAbs(p) {
-			p = path.Join(ex.workingDir, p)
-		}
-		dir, root := path.Split(p)
-		if err := mkdirAll(ctx, dir, uid, gid); err != nil {
->>>>>>> 325bf8b5
 			return gerrors.Wrap(err)
 		}
 	}
