--- conflicted
+++ resolved
@@ -6,11 +6,8 @@
 	"encoding/json"
 	"errors"
 	"fmt"
-<<<<<<< HEAD
 	localbackend "github.com/dstackai/dstack/runner/internal/backend/local"
 	"github.com/dstackai/dstack/runner/internal/models"
-=======
->>>>>>> 6da786ec
 	"io"
 	"os"
 	"path"
@@ -445,16 +442,14 @@
 	job := ex.backend.Job(ctx)
 	env := environment.New()
 
-<<<<<<< HEAD
 	if includeRun {
 		cons := make(map[string]string)
 		cons["PYTHONUNBUFFERED"] = "1"
-		if job.JobID != "" {
+		cons["DSTACK_REPO"] = job.RepoId
 			cons["JOB_ID"] = job.JobID
-		}
-		if job.RunName != "" {
+
 			cons["RUN_NAME"] = job.RunName
-		}
+
 		if ex.config.Hostname != nil {
 			cons["JOB_HOSTNAME"] = *ex.config.Hostname
 			cons["HOSTNAME"] = *ex.config.Hostname
@@ -468,24 +463,6 @@
 		}
 		env.AddMapString(job.RunEnvironment)
 		env.AddMapString(cons)
-=======
-	cons := make(map[string]string)
-	cons["PYTHONUNBUFFERED"] = "1"
-	cons["DSTACK_REPO"] = job.RepoId
-	cons["JOB_ID"] = job.JobID
-	cons["RUN_NAME"] = job.RunName
-	if ex.config.Hostname != nil {
-		cons["JOB_HOSTNAME"] = *ex.config.Hostname
-		cons["HOSTNAME"] = *ex.config.Hostname
-	}
-
-	if job.MasterJobID != "" {
-		master := ex.backend.MasterJob(ctx)
-		cons["MASTER_ID"] = master.JobID
-		cons["MASTER_HOSTNAME"] = master.HostName
-		cons["MASTER_JOB_ID"] = master.JobID
-		cons["MASTER_JOB_HOSTNAME"] = master.HostName
->>>>>>> 6da786ec
 	}
 	env.AddMapString(job.Environment)
 	secrets, err := ex.backend.Secrets(ctx)
