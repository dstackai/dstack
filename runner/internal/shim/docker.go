package shim

import (
	"context"
	"fmt"
	"io"
	"log"
	"os"
	"path/filepath"
	rt "runtime"
	"strconv"
	"strings"
	"time"

	"github.com/docker/docker/api/types"
	"github.com/docker/docker/api/types/container"
	"github.com/docker/docker/api/types/filters"
	"github.com/docker/docker/api/types/mount"
	docker "github.com/docker/docker/client"
	"github.com/docker/go-connections/nat"
	"github.com/dstackai/dstack/runner/consts"
	"github.com/ztrue/tracerr"
)

type DockerRunner struct {
	client           *docker.Client
	dockerParams     DockerParameters
	currentContainer string
	state            RunnerStatus
<<<<<<< HEAD
=======

	cancelRun context.CancelFunc
>>>>>>> 35081a96
}

func NewDockerRunner(dockerParams DockerParameters) (*DockerRunner, error) {
	client, err := docker.NewClientWithOpts(docker.FromEnv, docker.WithAPIVersionNegotiation())
	if err != nil {
		return nil, tracerr.Wrap(err)
	}

	runner := &DockerRunner{
		client:       client,
		dockerParams: dockerParams,
		state:        Pending,
	}
	return runner, nil
}

func (d *DockerRunner) Run(ctx context.Context, cfg DockerImageConfig) error {
	var err error

	ctx, cancel := context.WithTimeout(ctx, 10*time.Minute)

	d.cancelRun = cancel
	defer cancel()

	log.Println("Pulling image")
	d.state = Pulling
	if err = pullImage(ctx, d.client, cfg); err != nil {
		d.state = Pending
		fmt.Printf("pullImage error: %s\n", err.Error())
		return err
	}

	log.Println("Creating container")
	d.state = Creating
	containerID, err := createContainer(ctx, d.client, d.dockerParams, cfg)
	if err != nil {
		d.state = Pending
		fmt.Printf("createContainer error: %s\n", err.Error())
		return err
	}

	d.currentContainer = containerID

	if !d.dockerParams.DockerKeepContainer() {
		defer func() {
			log.Println("Deleting container")
			err := d.client.ContainerRemove(ctx, containerID, types.ContainerRemoveOptions{Force: true})
			if err != nil {
				log.Printf("ContainerRemove error: %s\n", err.Error())
			}
		}()
	}

	log.Printf("Running container, id=%s\n", containerID)
	d.state = Running
	if err = runContainer(ctx, d.client, containerID); err != nil {
		d.state = Pending
		fmt.Printf("runContainer error: %s\n", err.Error())
		return err
	}

	log.Printf("Container finished successfully, id=%s\n", containerID)

	d.currentContainer = ""
	d.state = Pending
	return nil
}

func (d *DockerRunner) Stop(force bool) {
<<<<<<< HEAD
	if d.currentContainer == "" {
=======
	if d.currentContainer == "" && d.state == Pulling {
		d.cancelRun()
>>>>>>> 35081a96
		return
	}

	ctx := context.Background()

	stopOptions := container.StopOptions{}
	if force {
		timeout := int(0)
		stopOptions.Timeout = &timeout
	}

	err := d.client.ContainerStop(ctx, d.currentContainer, stopOptions)
	if err != nil {
		log.Printf("Failed to stop container: %s", err)
	}
}

func (d DockerRunner) GetState() RunnerStatus {
	return d.state
}

func pullImage(ctx context.Context, client docker.APIClient, taskParams DockerImageConfig) error {
	if !strings.Contains(taskParams.ImageName, ":") {
		taskParams.ImageName += ":latest"
	}
	images, err := client.ImageList(ctx, types.ImageListOptions{
		Filters: filters.NewArgs(filters.Arg("reference", taskParams.ImageName)),
	})
	if err != nil {
		return tracerr.Wrap(err)
	}

	// TODO: force pull latset
	if len(images) > 0 && !strings.Contains(taskParams.ImageName, ":latest") {
		return nil
	}

	opts := types.ImagePullOptions{}
	regAuth, _ := taskParams.EncodeRegistryAuth()
	if regAuth != "" {
		opts.RegistryAuth = regAuth
	}

	reader, err := client.ImagePull(ctx, taskParams.ImageName, opts) // todo test registry auth
	if err != nil {
		return tracerr.Wrap(err)
	}
	defer func() { _ = reader.Close() }()

	_, err = io.Copy(io.Discard, reader)
	if err != nil {
		return tracerr.Wrap(err)
	}

	// {"status":"Pulling from clickhouse/clickhouse-server","id":"latest"}
	// {"status":"Digest: sha256:2ff5796c67e8d588273a5f3f84184b9cdaa39a324bcf74abd3652d818d755f8c"}
	// {"status":"Status: Downloaded newer image for clickhouse/clickhouse-server:latest"}

	return nil
}

func createContainer(ctx context.Context, client docker.APIClient, dockerParams DockerParameters, taskParams DockerImageConfig) (string, error) {
	runtime, err := getRuntime(ctx, client)
	if err != nil {
		return "", tracerr.Wrap(err)
	}

	mounts, err := dockerParams.DockerMounts()
	if err != nil {
		return "", tracerr.Wrap(err)
	}

	containerConfig := &container.Config{
		Image:        taskParams.ImageName,
		Cmd:          []string{strings.Join(dockerParams.DockerShellCommands(), " && ")},
		Entrypoint:   []string{"/bin/sh", "-c"},
		ExposedPorts: exposePorts(dockerParams.DockerPorts()...),
	}
	hostConfig := &container.HostConfig{
		NetworkMode:     getNetworkMode(),
		PortBindings:    bindPorts(dockerParams.DockerPorts()...),
		PublishAllPorts: true,
		Sysctls:         map[string]string{},
		Runtime:         runtime,
		Mounts:          mounts,
	}
	resp, err := client.ContainerCreate(ctx, containerConfig, hostConfig, nil, nil, "")
	if err != nil {
		return "", tracerr.Wrap(err)
	}
	return resp.ID, nil
}

func runContainer(ctx context.Context, client docker.APIClient, containerID string) error {
	if err := client.ContainerStart(ctx, containerID, types.ContainerStartOptions{}); err != nil {
		return tracerr.Wrap(err)
	}

	waitCh, errorCh := client.ContainerWait(ctx, containerID, "")
	select {
	case <-waitCh:
	case err := <-errorCh:
		return tracerr.Wrap(err)
	}

	return nil
}

func getSSHShellCommands(openSSHPort int, publicSSHKey string) []string {
	return []string{
		// note: &> redirection doesn't work in /bin/sh
		// check in sshd is here, install if not
		"if ! command -v sshd >/dev/null 2>&1; then { apt-get update && DEBIAN_FRONTEND=noninteractive apt-get install -y openssh-server; } || { yum -y install openssh-server; }; fi",
		// prohibit password authentication
		"sed -i \"s/.*PasswordAuthentication.*/PasswordAuthentication no/g\" /etc/ssh/sshd_config",
		// create ssh dirs and add public key
		"mkdir -p /run/sshd ~/.ssh",
		"chmod 700 ~/.ssh",
		fmt.Sprintf("echo '%s' > ~/.ssh/authorized_keys", publicSSHKey),
		"chmod 600 ~/.ssh/authorized_keys",
		// preserve environment variables for SSH clients
		"env >> ~/.ssh/environment",
		"echo \"export PATH=$PATH\" >> ~/.profile",
		// regenerate host keys
		"rm -rf /etc/ssh/ssh_host_*",
		"ssh-keygen -A > /dev/null",
		// start sshd
		fmt.Sprintf("/usr/sbin/sshd -p %d -o PermitUserEnvironment=yes", openSSHPort),
	}
}

func exposePorts(ports ...int) nat.PortSet {
	portSet := make(nat.PortSet)
	for _, port := range ports {
		portSet[nat.Port(fmt.Sprintf("%d/tcp", port))] = struct{}{}
	}
	return portSet
}

// bindPorts does identity mapping only
func bindPorts(ports ...int) nat.PortMap {
	portMap := make(nat.PortMap)
	for _, port := range ports {
		portMap[nat.Port(fmt.Sprintf("%d/tcp", port))] = []nat.PortBinding{
			{
				HostIP:   "0.0.0.0",
				HostPort: strconv.Itoa(port),
			},
		}
	}
	return portMap
}

func getNetworkMode() container.NetworkMode {
	if rt.GOOS == "linux" {
		return "host"
	}
	return "default"
}

func getRuntime(ctx context.Context, client docker.APIClient) (string, error) {
	info, err := client.Info(ctx)
	if err != nil {
		return "", tracerr.Wrap(err)
	}
	for name := range info.Runtimes {
		if name == consts.NVIDIA_RUNTIME {
			return name, nil
		}
	}
	return info.DefaultRuntime, nil
}

/* DockerParameters interface implementation for CLIArgs */

func (c CLIArgs) DockerKeepContainer() bool {
	return c.Docker.KeepContainer
}

func (c CLIArgs) DockerShellCommands() []string {
	commands := getSSHShellCommands(c.Docker.SSHPort, c.Docker.PublicSSHKey)
	commands = append(commands, fmt.Sprintf("%s %s", DstackRunnerBinaryName, strings.Join(c.getRunnerArgs(), " ")))
	return commands
}

func (c CLIArgs) DockerMounts() ([]mount.Mount, error) {
	runnerTemp := filepath.Join(c.Shim.HomeDir, "runners", time.Now().Format("20060102-150405"))
	if err := os.MkdirAll(runnerTemp, 0755); err != nil {
		return nil, tracerr.Wrap(err)
	}

	return []mount.Mount{
		{
			Type:   mount.TypeBind,
			Source: runnerTemp,
			Target: c.Runner.TempDir,
		},
		{
			Type:   mount.TypeBind,
			Source: c.Runner.BinaryPath,
			Target: DstackRunnerBinaryName,
		},
	}, nil
}

func (c CLIArgs) DockerPorts() []int {
	return []int{c.Runner.HTTPPort, c.Docker.SSHPort}
}<|MERGE_RESOLUTION|>--- conflicted
+++ resolved
@@ -27,11 +27,8 @@
 	dockerParams     DockerParameters
 	currentContainer string
 	state            RunnerStatus
-<<<<<<< HEAD
-=======
 
 	cancelRun context.CancelFunc
->>>>>>> 35081a96
 }
 
 func NewDockerRunner(dockerParams DockerParameters) (*DockerRunner, error) {
@@ -101,12 +98,8 @@
 }
 
 func (d *DockerRunner) Stop(force bool) {
-<<<<<<< HEAD
-	if d.currentContainer == "" {
-=======
 	if d.currentContainer == "" && d.state == Pulling {
 		d.cancelRun()
->>>>>>> 35081a96
 		return
 	}
 
