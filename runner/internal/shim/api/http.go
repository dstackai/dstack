package api

import (
	"context"
	"fmt"
	"log"
	"net/http"

	"github.com/dstackai/dstack/runner/internal/api"
	"github.com/dstackai/dstack/runner/internal/shim"
)

func (s *ShimServer) HealthcheckGetHandler(w http.ResponseWriter, r *http.Request) (interface{}, error) {
	s.mu.RLock()
	defer s.mu.RUnlock()

	return &HealthcheckResponse{
		Service: "dstack-shim",
		Version: s.version,
	}, nil
}

func (s *ShimServer) SubmitPostHandler(w http.ResponseWriter, r *http.Request) (interface{}, error) {
	s.mu.RLock()
	defer s.mu.RUnlock()
	if s.runner.GetState() != shim.Pending {
		return nil, &api.Error{Status: http.StatusConflict}
	}

	var body DockerTaskBody
	if err := api.DecodeJSONBody(w, r, &body, true); err != nil {
		log.Println("Failed to decode submit body", "err", err)
		return nil, err
	}

<<<<<<< HEAD
	ctx := context.Background()
	ctx, cancel := context.WithCancel(ctx)

	s.runnerRunCancelFunc = &cancel

	go func(taskParams shim.DockerImageConfig, cancelFunc *context.CancelFunc) {
		err := s.runner.Run(ctx, taskParams)
=======
	go func(taskParams shim.DockerImageConfig) {
		err := s.runner.Run(context.Background(), taskParams)
>>>>>>> 35081a96
		if err != nil {
			fmt.Printf("failed Run %v", err)
		}
		*cancelFunc = nil
	}(body.TaskParams(), s.runnerRunCancelFunc)

	return nil, nil
}

func (s *ShimServer) PullGetHandler(w http.ResponseWriter, r *http.Request) (interface{}, error) {
	s.mu.RLock()
	defer s.mu.RUnlock()

	return &PullResponse{
		State: string(s.runner.GetState()),
	}, nil
}

func (s *ShimServer) StopPostHandler(w http.ResponseWriter, r *http.Request) (interface{}, error) {
	s.mu.RLock()
	defer s.mu.RUnlock()

	if s.runner.GetState() == shim.Pending {
<<<<<<< HEAD
		return &SubmitStopResponse{
=======
		return &StopResponse{
>>>>>>> 35081a96
			State: string(s.runner.GetState()),
		}, nil
	}

<<<<<<< HEAD
	// if s.runner.GetState() == shim.Pulling {
	// 	(*s.runnerRunCancelFunc)()
	// 	// TODO: add barrier
	// 	return &SubmitStopResponse{
	// 		State: string(s.runner.GetState()),
	// 	}, nil
	// }

	var body SubmitStopBody
=======
	var body StopBody
>>>>>>> 35081a96
	if err := api.DecodeJSONBody(w, r, &body, true); err != nil {
		log.Println("Failed to decode submit stop body", "err", err)
		return nil, err
	}

	s.runner.Stop(body.Force)

<<<<<<< HEAD
	return &SubmitStopResponse{
=======
	return &StopResponse{
>>>>>>> 35081a96
		State: string(s.runner.GetState()),
	}, nil
}<|MERGE_RESOLUTION|>--- conflicted
+++ resolved
@@ -33,23 +33,12 @@
 		return nil, err
 	}
 
-<<<<<<< HEAD
-	ctx := context.Background()
-	ctx, cancel := context.WithCancel(ctx)
-
-	s.runnerRunCancelFunc = &cancel
-
-	go func(taskParams shim.DockerImageConfig, cancelFunc *context.CancelFunc) {
-		err := s.runner.Run(ctx, taskParams)
-=======
 	go func(taskParams shim.DockerImageConfig) {
 		err := s.runner.Run(context.Background(), taskParams)
->>>>>>> 35081a96
 		if err != nil {
 			fmt.Printf("failed Run %v", err)
 		}
-		*cancelFunc = nil
-	}(body.TaskParams(), s.runnerRunCancelFunc)
+	}(body.TaskParams())
 
 	return nil, nil
 }
@@ -68,28 +57,12 @@
 	defer s.mu.RUnlock()
 
 	if s.runner.GetState() == shim.Pending {
-<<<<<<< HEAD
-		return &SubmitStopResponse{
-=======
 		return &StopResponse{
->>>>>>> 35081a96
 			State: string(s.runner.GetState()),
 		}, nil
 	}
 
-<<<<<<< HEAD
-	// if s.runner.GetState() == shim.Pulling {
-	// 	(*s.runnerRunCancelFunc)()
-	// 	// TODO: add barrier
-	// 	return &SubmitStopResponse{
-	// 		State: string(s.runner.GetState()),
-	// 	}, nil
-	// }
-
-	var body SubmitStopBody
-=======
 	var body StopBody
->>>>>>> 35081a96
 	if err := api.DecodeJSONBody(w, r, &body, true); err != nil {
 		log.Println("Failed to decode submit stop body", "err", err)
 		return nil, err
@@ -97,11 +70,7 @@
 
 	s.runner.Stop(body.Force)
 
-<<<<<<< HEAD
-	return &SubmitStopResponse{
-=======
 	return &StopResponse{
->>>>>>> 35081a96
 		State: string(s.runner.GetState()),
 	}, nil
 }