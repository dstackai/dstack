package models

import (
	"fmt"
	"strings"
	"time"
)

type Resource struct {
	CPUs    int    `yaml:"cpus,omitempty"`
	Memory  uint64 `yaml:"memory_mib,omitempty"`
	GPUs    []GPU  `yaml:"gpus,omitempty"`
	Spot    bool   `yaml:"spot,omitempty"`
	ShmSize int64  `yaml:"shm_size_mib,omitempty"`
	Local   bool   `json:"local"`
}

type Job struct {
<<<<<<< HEAD
	// apply omitempty to every Optional[] in pydantic model
	AppNames              []string          `yaml:"app_names,omitempty"` // head
	Apps                  []App             `yaml:"app_specs,omitempty"`
	ArtifactPaths         []string          `yaml:"artifact_paths,omitempty"` // head
	Artifacts             []Artifact        `yaml:"artifact_specs,omitempty"`
	BuildCommands         []string          `yaml:"build_commands,omitempty"`
=======
	Apps                  []App             `yaml:"apps"`
	Artifacts             []Artifact        `yaml:"artifacts"`
	Cache                 []Cache           `yaml:"cache"`
	BuildCommands         []string          `yaml:"build_commands"`
	OptionalBuildCommands []string          `yaml:"optional_build_commands"`
	Setup                 []string          `yaml:"setup"`
	Commands              []string          `yaml:"commands"`
>>>>>>> 0c95db7b
	BuildPolicy           BuildPolicy       `yaml:"build_policy"`
	Cache                 []Cache           `yaml:"cache_specs"`
	Commands              []string          `yaml:"commands,omitempty"`
	ConfigurationPath     string            `yaml:"configuration_path,omitempty"` // head
	ConfigurationType     ConfigurationType `yaml:"configuration_type,omitempty"`
	ContainerExitCode     string            `yaml:"container_exit_code,omitempty"` // head
	CreatedAt             uint64            `yaml:"created_at"`
	Deps                  []Dep             `yaml:"dep_specs,omitempty"`
	Entrypoint            []string          `yaml:"entrypoint,omitempty"`
	Environment           map[string]string `yaml:"env,omitempty"`
	ErrorCode             ErrorCode         `yaml:"error_code,omitempty"` // head
	Gateway               Gateway           `yaml:"gateway,omitempty"`
	HomeDir               string            `yaml:"home_dir,omitempty"`
	HostName              string            `yaml:"host_name,omitempty"`
	HubUserName           string            `yaml:"hub_user_name"` // head
	Image                 string            `yaml:"image_name"`
<<<<<<< HEAD
	InstanceSpotType      string            `yaml:"instance_spot_type,omitempty"` // head
	InstanceType          string            `yaml:"instance_type,omitempty"`      // head
	JobID                 string            `yaml:"job_id"`                       // head
	Location              string            `yaml:"location,omitempty"`
	MasterJobID           string            `yaml:"master_job,omitempty"`
	MaxDuration           uint64            `yaml:"max_duration,omitempty"`
	OptionalBuildCommands []string          `yaml:"optional_build_commands,omitempty"`
	ProviderName          string            `yaml:"provider_name,omitempty"` // deprecated, head
	RegistryAuth          RegistryAuth      `yaml:"registry_auth,omitempty"`
	RepoCodeFilename      string            `yaml:"repo_code_filename,omitempty"`
	RepoData              RepoData          `yaml:"repo_data"`
	RepoRef               RepoRef           `yaml:"repo_ref"` // head
	RequestID             string            `yaml:"request_id,omitempty"`
	Requirements          Requirements      `yaml:"requirements,omitempty"`
	RetryPolicy           RetryPolicy       `yaml:"retry_policy,omitempty"`
	RunName               string            `yaml:"run_name"` // head
	RunnerID              string            `yaml:"runner_id,omitempty"`
	SpotPolicy            SpotPolicy        `yaml:"spot_policy,omitempty"`
	Status                JobStatus         `yaml:"status"` // head
	SubmissionNum         int               `yaml:"submission_num"`
	SubmittedAt           uint64            `yaml:"submitted_at"`            // head
	TagName               string            `yaml:"tag_name,omitempty"`      // head
	WorkflowName          string            `yaml:"workflow_name,omitempty"` // deprecated, head
	WorkingDir            string            `yaml:"working_dir,omitempty"`
}

type RepoRef struct {
	RepoId string `yaml:"repo_id"`
=======
	JobID                 string            `yaml:"job_id"`
	MasterJobID           string            `yaml:"master_job_id"`
	Deps                  []Dep             `yaml:"deps"`
	ProviderName          string            `yaml:"provider_name"`

	RepoId      string `yaml:"repo_id"`
	RepoType    string `yaml:"repo_type"`
	HubUserName string `yaml:"hub_user_name"`

	RepoHostName    string `yaml:"repo_host_name,omitempty"`
	RepoPort        int    `yaml:"repo_port,omitempty"`
	RepoUserName    string `yaml:"repo_user_name,omitempty"`
	RepoName        string `yaml:"repo_name,omitempty"`
	RepoBranch      string `yaml:"repo_branch,omitempty"`
	RepoHash        string `yaml:"repo_hash,omitempty"`
	RepoConfigName  string `yaml:"repo_config_name,omitempty"`
	RepoConfigEmail string `yaml:"repo_config_email,omitempty"`

	RepoCodeFilename string `yaml:"repo_code_filename"`

	RequestID         string       `yaml:"request_id"`
	Location          string       `yaml:"location"`
	Requirements      Requirements `yaml:"requirements"`
	RunName           string       `yaml:"run_name"`
	RunnerID          string       `yaml:"runner_id"`
	SpotPolicy        string       `yaml:"spot_policy"`
	RetryPolicy       RetryPolicy  `yaml:"retry_policy"`
	TerminationPolicy string       `yaml:"termination_policy"`
	MaxDuration       uint64       `yaml:"max_duration,omitempty"`
	Status            string       `yaml:"status"`
	ErrorCode         string       `yaml:"error_code,omitempty"`
	ContainerExitCode string       `yaml:"container_exit_code,omitempty"`
	CreatedAt         uint64       `yaml:"created_at"`
	SubmittedAt       uint64       `yaml:"submitted_at"`
	SubmissionNum     int          `yaml:"submission_num"`
	TagName           string       `yaml:"tag_name"`
	InstanceType      string       `yaml:"instance_type"`
	ConfigurationPath string       `yaml:"configuration_path"`
	ConfigurationType string       `yaml:"configuration_type"`
	WorkflowName      string       `yaml:"workflow_name"` // deprecated
	HomeDir           string       `yaml:"home_dir"`
	WorkingDir        string       `yaml:"working_dir"`

	RegistryAuth RegistryAuth `yaml:"registry_auth"`
>>>>>>> 0c95db7b
}

type Dep struct {
	RepoId      string `yaml:"repo_id,omitempty"`
	HubUserName string `yaml:"hub_user_name,omitempty"`
	RunName     string `yaml:"run_name,omitempty"`
	Mount       bool   `yaml:"mount,omitempty"`
}

type Artifact struct {
	Path  string `yaml:"path,omitempty"`
	Mount bool   `yaml:"mount,omitempty"`
}

type Cache struct {
	Path string `yaml:"path"`
}

type App struct {
	Name           string            `yaml:"app_name"`
	Port           int               `yaml:"port"`
	MapToPort      int               `yaml:"map_to_port"`
	UrlPath        string            `yaml:"url_path"`
	UrlQueryParams map[string]string `yaml:"url_query_params"`
}

type Requirements struct {
	GPUs    GPU   `yaml:"gpus,omitempty"`
	CPUs    int   `yaml:"cpus,omitempty"`
	Memory  int   `yaml:"memory_mib,omitempty"`
	Spot    bool  `yaml:"spot,omitempty"`
	ShmSize int64 `yaml:"shm_size_mib,omitempty"`
	Local   bool  `json:"local"`
}

type GPU struct {
	Count     int    `yaml:"count,omitempty"`
	Name      string `yaml:"name,omitempty"`
	MemoryMiB int    `yaml:"memory_mib,omitempty"`
}

type RetryPolicy struct {
	Retry bool `yaml:"retry"`
	Limit int  `yaml:"limit,omitempty"`
}

type State struct {
	Job       *Job     `yaml:"job"`
	RequestID string   `yaml:"request_id"`
	Resources Resource `yaml:"resources"`
	RunnerID  string   `yaml:"runner_id"`
}

type GitCredentials struct {
	Protocol   string  `json:"protocol"`
	OAuthToken *string `json:"oauth_token,omitempty"`
	PrivateKey *string `json:"private_key,omitempty"`
	Passphrase *string `json:"passphrase,omitempty"`
}

type RegistryAuth struct {
	Username string `yaml:"username,omitempty"`
	Password string `yaml:"password,omitempty"`
}

type RepoData struct {
	RepoType RepoType `yaml:"repo_type"`
	// type=remote
	RepoHostName    string `yaml:"repo_host_name,omitempty"`
	RepoPort        int    `yaml:"repo_port,omitempty"`
	RepoUserName    string `yaml:"repo_user_name,omitempty"`
	RepoName        string `yaml:"repo_name,omitempty"`
	RepoBranch      string `yaml:"repo_branch,omitempty"`
	RepoHash        string `yaml:"repo_hash,omitempty"`
	RepoConfigName  string `yaml:"repo_config_name,omitempty"`
	RepoConfigEmail string `yaml:"repo_config_email,omitempty"`
	// type=local
	RepoDir string `yaml:"repo_dir"`
}

type Gateway struct {
	Hostname    string `yaml:"hostname"`
	SSHKey      string `yaml:"ssh_key,omitempty"`
	ServicePort int    `yaml:"service_port"`
	PublicPort  int    `yaml:"public_port"`
}

type RunnerMetadata struct {
	Status string `yaml:"status"`
}

type ConfigurationType string
type ErrorCode string
type SpotPolicy string
type JobStatus string
type BuildPolicy string
type RepoType string

const (
	UseBuild   BuildPolicy = "use-build"
	Build      BuildPolicy = "build"
	ForceBuild BuildPolicy = "force-build"
	BuildOnly  BuildPolicy = "build-only"
)

func (j *Job) RepoHostNameWithPort() string {
	if j.RepoData.RepoPort == 0 {
		return j.RepoData.RepoHostName
	}
	return fmt.Sprintf("%s:%d", j.RepoData.RepoHostName, j.RepoData.RepoPort)
}

func (j *Job) JobFilepath() string {
	return fmt.Sprintf("jobs/%s/%s.yaml", j.RepoRef.RepoId, j.JobID)
}

func (j *Job) JobHeadFilepathPrefix() string {
	return fmt.Sprintf("jobs/%s/l;%s;", j.RepoRef.RepoId, j.JobID)
}

func (j *Job) JobHeadFilepath() string {
	appsSlice := make([]string, len(j.Apps))
	for i, app := range j.Apps {
		appsSlice[i] = app.Name
	}
	artifactSlice := make([]string, len(j.Artifacts))
	for i, art := range j.Artifacts {
		artifactSlice[i] = EscapeHead(art.Path)
	}
	return fmt.Sprintf(
		"jobs/%s/l;%s;%s;%s;%d;%s;%s;%s;%s;%s;%s;%s",
		j.RepoRef.RepoId,
		j.JobID,
		"", // ProviderName
		j.HubUserName,
		j.SubmittedAt,
		strings.Join([]string{string(j.Status), string(j.ErrorCode), j.ContainerExitCode}, ","),
		strings.Join(artifactSlice, ","),
		strings.Join(appsSlice, ","),
		j.TagName,
		j.InstanceType,
		EscapeHead(j.ConfigurationPath),
		j.GetInstanceType(),
	)
}

func (j *Job) GetInstanceType() string {
	if j.Requirements.Spot {
		return "spot"
	}
	return "on-demand"
}

func (j *Job) SecretsPrefix() string {
	return fmt.Sprintf("secrets/%s/l;", j.RepoRef.RepoId)
}

func (j *Job) MaxDurationExceeded() bool {
	if j.MaxDuration == 0 {
		return false
	}
	now := uint64(time.Now().Unix())
	return now > j.SubmittedAt/1000+j.MaxDuration
}<|MERGE_RESOLUTION|>--- conflicted
+++ resolved
@@ -16,113 +16,57 @@
 }
 
 type Job struct {
-<<<<<<< HEAD
 	// apply omitempty to every Optional[] in pydantic model
-	AppNames              []string          `yaml:"app_names,omitempty"` // head
-	Apps                  []App             `yaml:"app_specs,omitempty"`
-	ArtifactPaths         []string          `yaml:"artifact_paths,omitempty"` // head
-	Artifacts             []Artifact        `yaml:"artifact_specs,omitempty"`
-	BuildCommands         []string          `yaml:"build_commands,omitempty"`
-=======
-	Apps                  []App             `yaml:"apps"`
-	Artifacts             []Artifact        `yaml:"artifacts"`
-	Cache                 []Cache           `yaml:"cache"`
-	BuildCommands         []string          `yaml:"build_commands"`
-	OptionalBuildCommands []string          `yaml:"optional_build_commands"`
-	Setup                 []string          `yaml:"setup"`
-	Commands              []string          `yaml:"commands"`
->>>>>>> 0c95db7b
-	BuildPolicy           BuildPolicy       `yaml:"build_policy"`
-	Cache                 []Cache           `yaml:"cache_specs"`
-	Commands              []string          `yaml:"commands,omitempty"`
-	ConfigurationPath     string            `yaml:"configuration_path,omitempty"` // head
-	ConfigurationType     ConfigurationType `yaml:"configuration_type,omitempty"`
-	ContainerExitCode     string            `yaml:"container_exit_code,omitempty"` // head
-	CreatedAt             uint64            `yaml:"created_at"`
-	Deps                  []Dep             `yaml:"dep_specs,omitempty"`
-	Entrypoint            []string          `yaml:"entrypoint,omitempty"`
-	Environment           map[string]string `yaml:"env,omitempty"`
-	ErrorCode             ErrorCode         `yaml:"error_code,omitempty"` // head
-	Gateway               Gateway           `yaml:"gateway,omitempty"`
-	HomeDir               string            `yaml:"home_dir,omitempty"`
-	HostName              string            `yaml:"host_name,omitempty"`
-	HubUserName           string            `yaml:"hub_user_name"` // head
-	Image                 string            `yaml:"image_name"`
-<<<<<<< HEAD
-	InstanceSpotType      string            `yaml:"instance_spot_type,omitempty"` // head
-	InstanceType          string            `yaml:"instance_type,omitempty"`      // head
-	JobID                 string            `yaml:"job_id"`                       // head
-	Location              string            `yaml:"location,omitempty"`
-	MasterJobID           string            `yaml:"master_job,omitempty"`
-	MaxDuration           uint64            `yaml:"max_duration,omitempty"`
-	OptionalBuildCommands []string          `yaml:"optional_build_commands,omitempty"`
-	ProviderName          string            `yaml:"provider_name,omitempty"` // deprecated, head
-	RegistryAuth          RegistryAuth      `yaml:"registry_auth,omitempty"`
-	RepoCodeFilename      string            `yaml:"repo_code_filename,omitempty"`
-	RepoData              RepoData          `yaml:"repo_data"`
-	RepoRef               RepoRef           `yaml:"repo_ref"` // head
-	RequestID             string            `yaml:"request_id,omitempty"`
-	Requirements          Requirements      `yaml:"requirements,omitempty"`
-	RetryPolicy           RetryPolicy       `yaml:"retry_policy,omitempty"`
-	RunName               string            `yaml:"run_name"` // head
-	RunnerID              string            `yaml:"runner_id,omitempty"`
-	SpotPolicy            SpotPolicy        `yaml:"spot_policy,omitempty"`
-	Status                JobStatus         `yaml:"status"` // head
-	SubmissionNum         int               `yaml:"submission_num"`
-	SubmittedAt           uint64            `yaml:"submitted_at"`            // head
-	TagName               string            `yaml:"tag_name,omitempty"`      // head
-	WorkflowName          string            `yaml:"workflow_name,omitempty"` // deprecated, head
-	WorkingDir            string            `yaml:"working_dir,omitempty"`
+	AppNames          []string          `yaml:"app_names,omitempty"` // head
+	Apps              []App             `yaml:"app_specs,omitempty"`
+	ArtifactPaths     []string          `yaml:"artifact_paths,omitempty"` // head
+	Artifacts         []Artifact        `yaml:"artifact_specs,omitempty"`
+	BuildCommands     []string          `yaml:"build_commands,omitempty"`
+	BuildPolicy       BuildPolicy       `yaml:"build_policy"`
+	Cache             []Cache           `yaml:"cache_specs"`
+	Commands          []string          `yaml:"commands,omitempty"`
+	ConfigurationPath string            `yaml:"configuration_path,omitempty"` // head
+	ConfigurationType ConfigurationType `yaml:"configuration_type,omitempty"`
+	ContainerExitCode string            `yaml:"container_exit_code,omitempty"` // head
+	CreatedAt         uint64            `yaml:"created_at"`
+	Deps              []Dep             `yaml:"dep_specs,omitempty"`
+	Entrypoint        []string          `yaml:"entrypoint,omitempty"`
+	Environment       map[string]string `yaml:"env,omitempty"`
+	ErrorCode         ErrorCode         `yaml:"error_code,omitempty"` // head
+	Gateway           Gateway           `yaml:"gateway,omitempty"`
+	HomeDir           string            `yaml:"home_dir,omitempty"`
+	HostName          string            `yaml:"host_name,omitempty"`
+	HubUserName       string            `yaml:"hub_user_name"` // head
+	Image             string            `yaml:"image_name"`
+	InstanceSpotType  string            `yaml:"instance_spot_type,omitempty"` // head
+	InstanceType      string            `yaml:"instance_type,omitempty"`      // head
+	JobID             string            `yaml:"job_id"`                       // head
+	Location          string            `yaml:"location,omitempty"`
+	MasterJobID       string            `yaml:"master_job,omitempty"`
+	MaxDuration       uint64            `yaml:"max_duration,omitempty"`
+	ProviderName      string            `yaml:"provider_name,omitempty"` // deprecated, head
+	RegistryAuth      RegistryAuth      `yaml:"registry_auth,omitempty"`
+	RepoCodeFilename  string            `yaml:"repo_code_filename,omitempty"`
+	RepoData          RepoData          `yaml:"repo_data"`
+	RepoRef           RepoRef           `yaml:"repo_ref"` // head
+	RequestID         string            `yaml:"request_id,omitempty"`
+	Requirements      Requirements      `yaml:"requirements,omitempty"`
+	RetryPolicy       RetryPolicy       `yaml:"retry_policy,omitempty"`
+	RunName           string            `yaml:"run_name"` // head
+	RunnerID          string            `yaml:"runner_id,omitempty"`
+	Setup             []string          `yaml:"setup"`
+	SpotPolicy        SpotPolicy        `yaml:"spot_policy,omitempty"`
+	Status            JobStatus         `yaml:"status"` // head
+	SubmissionNum     int               `yaml:"submission_num"`
+	SubmittedAt       uint64            `yaml:"submitted_at"`       // head
+	TagName           string            `yaml:"tag_name,omitempty"` // head
+	TerminationPolicy string            `yaml:"termination_policy,omitempty"`
+	WorkflowName      string            `yaml:"workflow_name,omitempty"` // deprecated, head
+	WorkingDir        string            `yaml:"working_dir,omitempty"`
 }
 
 type RepoRef struct {
 	RepoId string `yaml:"repo_id"`
-=======
-	JobID                 string            `yaml:"job_id"`
-	MasterJobID           string            `yaml:"master_job_id"`
-	Deps                  []Dep             `yaml:"deps"`
-	ProviderName          string            `yaml:"provider_name"`
-
-	RepoId      string `yaml:"repo_id"`
-	RepoType    string `yaml:"repo_type"`
-	HubUserName string `yaml:"hub_user_name"`
-
-	RepoHostName    string `yaml:"repo_host_name,omitempty"`
-	RepoPort        int    `yaml:"repo_port,omitempty"`
-	RepoUserName    string `yaml:"repo_user_name,omitempty"`
-	RepoName        string `yaml:"repo_name,omitempty"`
-	RepoBranch      string `yaml:"repo_branch,omitempty"`
-	RepoHash        string `yaml:"repo_hash,omitempty"`
-	RepoConfigName  string `yaml:"repo_config_name,omitempty"`
-	RepoConfigEmail string `yaml:"repo_config_email,omitempty"`
-
-	RepoCodeFilename string `yaml:"repo_code_filename"`
-
-	RequestID         string       `yaml:"request_id"`
-	Location          string       `yaml:"location"`
-	Requirements      Requirements `yaml:"requirements"`
-	RunName           string       `yaml:"run_name"`
-	RunnerID          string       `yaml:"runner_id"`
-	SpotPolicy        string       `yaml:"spot_policy"`
-	RetryPolicy       RetryPolicy  `yaml:"retry_policy"`
-	TerminationPolicy string       `yaml:"termination_policy"`
-	MaxDuration       uint64       `yaml:"max_duration,omitempty"`
-	Status            string       `yaml:"status"`
-	ErrorCode         string       `yaml:"error_code,omitempty"`
-	ContainerExitCode string       `yaml:"container_exit_code,omitempty"`
-	CreatedAt         uint64       `yaml:"created_at"`
-	SubmittedAt       uint64       `yaml:"submitted_at"`
-	SubmissionNum     int          `yaml:"submission_num"`
-	TagName           string       `yaml:"tag_name"`
-	InstanceType      string       `yaml:"instance_type"`
-	ConfigurationPath string       `yaml:"configuration_path"`
-	ConfigurationType string       `yaml:"configuration_type"`
-	WorkflowName      string       `yaml:"workflow_name"` // deprecated
-	HomeDir           string       `yaml:"home_dir"`
-	WorkingDir        string       `yaml:"working_dir"`
-
-	RegistryAuth RegistryAuth `yaml:"registry_auth"`
->>>>>>> 0c95db7b
 }
 
 type Dep struct {
@@ -217,6 +161,7 @@
 type ConfigurationType string
 type ErrorCode string
 type SpotPolicy string
+type TerminationPolicy string
 type JobStatus string
 type BuildPolicy string
 type RepoType string
