package models

import (
	"fmt"
	"strings"
)

type Resource struct {
	CPUs          int    `yaml:"cpus,omitempty"`
	Memory        uint64 `yaml:"memory_mib,omitempty"`
	GPUs          []GPU  `yaml:"gpus,omitempty"`
	Interruptible bool   `yaml:"interruptible,omitempty"`
	ShmSize       int64  `yaml:"shm_size_mib,omitempty"`
	Local         bool   `json:"local"`
}

type Job struct {
	Apps         []App             `yaml:"apps"`
	Artifacts    []Artifact        `yaml:"artifacts"`
	Cache        []Cache           `yaml:"cache"`
	Commands     []string          `yaml:"commands"`
	Entrypoint   *[]string         `yaml:"entrypoint"`
	Environment  map[string]string `yaml:"env"`
	HostName     string            `yaml:"host_name"`
	Image        string            `yaml:"image_name"`
	JobID        string            `yaml:"job_id"`
	MasterJobID  string            `yaml:"master_job_id"`
	PortCount    int               `yaml:"port_count"`
	Ports        []string          `yaml:"ports"`
	Deps         []Dep             `yaml:"deps"`
	ProviderName string            `yaml:"provider_name"`

	RepoName           string `yaml:"repo_name"`
	RepoUsername       string `yaml:"repo_username"`
	GitHostName        string `yaml:"git_host_name"`
	GitPort            int    `yaml:"git_port,omitempty"`
	GitBranch          string `yaml:"git_branch"`
	RepoDiff           string `yaml:"repo_diff"`
	RepoDiffFilename   string `yaml:"repo_diff_filename,omitempty"`
	GitHash            string `yaml:"git_hash"`
	GitName            string `yaml:"git_name"`
	GitUserName        string `yaml:"git_user_name"`
	LocalRepoUserName  string `yaml:"local_repo_user_name,omitempty"`
	LocalRepoUserEmail string `yaml:"local_repo_user_email,omitempty"`

	RequestID    string       `yaml:"request_id"`
	Requirements Requirements `yaml:"requirements"`
	RunName      string       `yaml:"run_name"`
	RunnerID     string       `yaml:"runner_id"`
	Status       string       `yaml:"status"`
	SubmittedAt  uint64       `yaml:"submitted_at"`
	TagName      string       `yaml:"tag_name"`
	//Variables    map[string]interface{} `yaml:"variables"`
	WorkflowName string `yaml:"workflow_name"`
	WorkingDir   string `yaml:"working_dir"`

	RegistryAuth RegistryAuth `yaml:"registry_auth"`
}

type Dep struct {
	RepoName string `yaml:"repo_name,omitempty"`
	RunName  string `yaml:"run_name,omitempty"`
	Mount    bool   `yaml:"mount,omitempty"`
}

type Artifact struct {
	Path  string `yaml:"path,omitempty"`
	Mount bool   `yaml:"mount,omitempty"`
}

type Cache struct {
	Path string `yaml:"path"`
}

type App struct {
	Name           string            `yaml:"app_name"`
	PortIdx        int               `yaml:"port_index"`
	UrlPath        string            `yaml:"url_path"`
	UrlQueryParams map[string]string `yaml:"url_query_params"`
}

type Requirements struct {
	GPUs          GPU   `yaml:"gpus,omitempty"`
	CPUs          int   `yaml:"cpus,omitempty"`
	Memory        int   `yaml:"memory_mib,omitempty"`
	Interruptible bool  `yaml:"interruptible,omitempty"`
	ShmSize       int64 `yaml:"shm_size_mib,omitempty"`
	Local         bool  `json:"local"`
}

type GPU struct {
	Count     int    `yaml:"count,omitempty"`
	Name      string `yaml:"name,omitempty"`
	MemoryMiB int    `yaml:"memory_mib,omitempty"`
}

type State struct {
	Job       *Job     `yaml:"job"`
	RequestID string   `yaml:"request_id"`
	Resources Resource `yaml:"resources"`
	RunnerID  string   `yaml:"runner_id"`
}

type GitCredentials struct {
	Protocol   string  `json:"protocol"`
	OAuthToken *string `json:"oauth_token,omitempty"`
	PrivateKey *string `json:"private_key,omitempty"`
	Passphrase *string `json:"passphrase,omitempty"`
}

type RegistryAuth struct {
	Username string `yaml:"username,omitempty"`
	Password string `yaml:"password,omitempty"`
}

func (j *Job) RepoHostNameWithPort() string {
	if j.GitPort == 0 {
		return j.GitHostName
	}
	return fmt.Sprintf("%s:%d", j.GitHostName, j.GitPort)
}

func (j *Job) JobFilepath() string {
	return fmt.Sprintf("jobs/%s/%s.yaml", j.RepoName, j.JobID)
}

func (j *Job) JobHeadFilepathPrefix() string {
	return fmt.Sprintf("jobs/%s/l;%s;", j.RepoName, j.JobID)
}

func (j *Job) JobHeadFilepath() string {
	appsSlice := make([]string, len(j.Apps))
	for _, app := range j.Apps {
		appsSlice = append(appsSlice, app.Name)
	}
	artifactSlice := make([]string, len(j.Artifacts))
	for _, art := range j.Artifacts {
		artifactSlice = append(artifactSlice, art.Path)
	}
	return fmt.Sprintf(
		"jobs/%s/l;%s;%s;%s;%d;%s;%s;%s;%s",
		j.RepoName,
		j.JobID,
		j.ProviderName,
		j.RepoUsername,
		j.SubmittedAt,
		j.Status,
		strings.Join(artifactSlice, ","),
		strings.Join(appsSlice, ","),
		j.TagName,
	)
}

<<<<<<< HEAD
func (j *Job) SecretsPrefix() string {
	return fmt.Sprintf("secrets/%s/l;", j.RepoName)
=======
func (j *Job) JobHeadFilepathLocal() string {
	// TODO: we can get rid of this function once we stop putting artifact paths into job heads
	appsSlice := make([]string, len(j.Apps))
	for _, app := range j.Apps {
		appsSlice = append(appsSlice, app.Name)
	}
	artifactSlice := make([]string, len(j.Artifacts))
	for _, art := range j.Artifacts {
		artifactSlice = append(artifactSlice, strings.ReplaceAll(art.Path, "/", "_"))
	}
	return fmt.Sprintf(
		"jobs/%s/%s/%s/l;%s;%s;%s;%d;%s;%s;%s;%s",
		j.RepoHostNameWithPort(),
		j.RepoUserName,
		j.RepoName,
		j.JobID,
		j.ProviderName,
		j.LocalRepoUserName,
		j.SubmittedAt,
		j.Status,
		strings.Join(artifactSlice, ","),
		strings.Join(appsSlice, ","),
		j.TagName,
	)
}

func (d *Dep) RepoHostNameWithPort() string {
	if d.RepoPort == 0 {
		return d.RepoHostName
	}
	return fmt.Sprintf("%s:%d", d.RepoHostName, d.RepoPort)
}

func (rd *RepoData) RepoDataPath(sep string) string {
	return strings.Join([]string{rd.RepoHost, rd.RepoUserName, rd.RepoName}, sep)
}

func (rd *RepoData) SecretsPrefix() string {
	return fmt.Sprintf("secrets/%s/%s/%s/l;", rd.RepoHost, rd.RepoUserName, rd.RepoName)
>>>>>>> 2cd29d73
}<|MERGE_RESOLUTION|>--- conflicted
+++ resolved
@@ -151,10 +151,6 @@
 	)
 }
 
-<<<<<<< HEAD
-func (j *Job) SecretsPrefix() string {
-	return fmt.Sprintf("secrets/%s/l;", j.RepoName)
-=======
 func (j *Job) JobHeadFilepathLocal() string {
 	// TODO: we can get rid of this function once we stop putting artifact paths into job heads
 	appsSlice := make([]string, len(j.Apps))
@@ -167,8 +163,6 @@
 	}
 	return fmt.Sprintf(
 		"jobs/%s/%s/%s/l;%s;%s;%s;%d;%s;%s;%s;%s",
-		j.RepoHostNameWithPort(),
-		j.RepoUserName,
 		j.RepoName,
 		j.JobID,
 		j.ProviderName,
@@ -181,18 +175,6 @@
 	)
 }
 
-func (d *Dep) RepoHostNameWithPort() string {
-	if d.RepoPort == 0 {
-		return d.RepoHostName
-	}
-	return fmt.Sprintf("%s:%d", d.RepoHostName, d.RepoPort)
-}
-
-func (rd *RepoData) RepoDataPath(sep string) string {
-	return strings.Join([]string{rd.RepoHost, rd.RepoUserName, rd.RepoName}, sep)
-}
-
-func (rd *RepoData) SecretsPrefix() string {
-	return fmt.Sprintf("secrets/%s/%s/%s/l;", rd.RepoHost, rd.RepoUserName, rd.RepoName)
->>>>>>> 2cd29d73
+func (j *Job) SecretsPrefix() string {
+	return fmt.Sprintf("secrets/%s/l;", j.RepoName)
 }