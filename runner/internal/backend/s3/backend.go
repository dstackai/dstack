--- conflicted
+++ resolved
@@ -367,7 +367,6 @@
 	return string(diff), nil
 }
 
-<<<<<<< HEAD
 func (s *S3) GetRepoArchive(ctx context.Context, path, dir string) error {
 	archive, err := os.CreateTemp("", "archive-*.tar")
 	if err != nil {
@@ -392,8 +391,8 @@
 		return gerrors.Wrap(err)
 	}
 	return nil
-=======
+}
+
 func (s *S3) GetTMPDir(ctx context.Context) string {
 	return path.Join(common.HomeDir(), consts.TMP_DIR_PATH)
->>>>>>> b80102d0
 }