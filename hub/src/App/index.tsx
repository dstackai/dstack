--- conflicted
+++ resolved
@@ -44,12 +44,6 @@
             setIsAuthorizing(false);
 
             if (userData?.user_name) {
-<<<<<<< HEAD
-                if (urlToken) {
-                    dispatch(setAuthData({ token: urlToken as string }));
-                }
-=======
->>>>>>> da0cca4d
                 dispatch(setUserData(userData));
             }
         }
