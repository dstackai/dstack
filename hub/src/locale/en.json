--- conflicted
+++ resolved
@@ -89,19 +89,11 @@
         "region_description": "Select a region to run workflows and store artifacts",
         "region_placeholder": "Not selected",
         "zone": "Zone",
-<<<<<<< HEAD
-        "zone_description": "Zone description",
-        "zone_placeholder": "Zone placeholder",
-        "bucket_name": "Bucket name",
-        "bucket_name_description": "Bucket description",
-        "bucket_name_placeholder": "Bucket placeholder",
-=======
         "zone_description": "Select a zone to run workflows and store artifacts",
         "zone_placeholder": "Not selected",
         "bucket_name": "Bucket",
         "bucket_name_description": "Select a storage bucket to store artifacts",
         "bucket_name_placeholder": "Not selected",
->>>>>>> 4e649f32
         "vpc": "VPC",
         "vpc_description": "VPC description",
         "vpc_placeholder": "VPC placeholder",
