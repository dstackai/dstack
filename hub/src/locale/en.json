{
  "dstack": "Dstack",
  "common": {
    "loading": "Loading",
    "add": "Add",
    "create": "Create",
    "edit": "Edit",
    "delete": "Delete",
    "remove": "Remove",
    "match_count_with_value_one": "{{count}} match",
    "match_count_with_value_other": "{{count}} matches",
    "sign_out": "Sign out",
    "cancel": "Cancel",
    "save": "Save",
    "profile": "Profile",
    "copied": "Copied",
    "copy": "Copy",
    "info": "Info",
    "stop": "Stop",
    "abort": "Abort",
    "clearFilter": "Clear filter",
    "server_error": "Server error: {{error}}",
    "login": "Login",
    "general": "General",
    "local_storage_unavailable": "Local Storage is unavailable",
    "local_storage_unavailable_message": "Your browser doesn't support local storage",
    "object": "Object",
    "objects_other": "Objects"
  },

  "auth": {
    "invalid_token": "Invalid token",
    "you_are_not_logged_in": "You are not logged in",
    "contact_to_administrator": "For getting the authorization token, contact to the administrator"
  },

  "navigation": {
    "settings": "Settings",
    "projects": "Projects",
    "users": "Users"
  },

  "projects": {
    "page_title": "Projects",
    "search_placeholder": "Find projects",
    "empty_message_title": "No projects",
    "empty_message_text": "No projects to display.",
    "nomatch_message_title": "No matches",
    "nomatch_message_text": "We can't find a match.",
    "nomatch_message_button_label": "Clear filter",
    "repositories": "Repositories",
    "runs": "Runs",
    "settings": "Settings",
    "card": {
      "backend": "Backend",
      "settings": "Settings"
    },
    "backend_type": {
      "aws": "AWS",
      "aws_description": "Run workflows and store data in Amazon Web Services ",
      "gcp": "GCP",
      "gcp_description": "Run workflows and store data in Google Cloud Platform",
      "azure": "Azure",
      "azure_description": "Run workflows and store data in Microsoft Azure",
      "local": "Local",
      "local_description": "Run workflows and store data locally via Docker"
    },
    "edit": {
      "general": "General",
      "edit_backend": "Edit backend",
      "project_name": "Project name",
      "project_name_description": "Only latin characters, dashes, underscores, and digits",
      "backend": "Backend",
      "backend_type": "Type",
      "backend_type_description": "Select a backend type",
      "members_empty_message_title": "No members",
      "members_empty_message_text": "Select project's members",
      "cli": "CLI",
      "aws": {
        "access_key": "Access key",
        "secret_key": "Secret key",
        "access_key_id": "Access key ID",
        "access_key_id_description": "Specify the AWS access key ID",
        "secret_key_id": "Secret access key",
        "secret_key_id_description": "Specify the AWS secret access key",
        "region_name":  "Region",
        "region_name_description":  "Select a region to run workflows and store artifacts",
        "region_name_placeholder": "Not selected",
        "s3_bucket_name": "Bucket",
        "s3_bucket_name_description": "Select an S3 bucket to store artifacts",
        "ec2_subnet_id_description": "Select a subnet to run workflows in",
        "ec2_subnet_id_placeholder":  "Not selected",
        "ec2_subnet_id": "Subnet"
      },
      "azure" : {
        "tenant_id": "Tenant ID",
        "tenant_id_description": "Specify an Azure tenant ID",
        "client_id": "Client ID",
        "client_id_description": "Specify an Azure client (application) ID",
        "client_secret": "Client secret",
        "client_secret_description": "Specify an Azure client (application) secret",
        "subscription_id": "Subscription ID",
        "subscription_id_description": "Select an Azure subscription ID",
        "subscription_id_placeholder": "Not selected",
        "location": "Location",
        "location_description": "Select an Azure location to run workflows and store artifacts",
        "location_placeholder": "Not selected",
        "storage_account":  "Storage account",
        "storage_account_description":  "Select an Azure storage account to store artifacts",
        "storage_account_placeholder":  "Not selected"
      },
      "gcp": {
        "credentials": "Service account",
        "credentials_description": "Credentials description",
        "credentials_placeholder": "Credentials placeholder",
        "area": "Location",
        "area_description": "Select a location to run workflows and store artifacts",
        "area_placeholder": "Not selected",
        "region": "Region",
        "region_description": "Select a region to run workflows and store artifacts",
        "region_placeholder": "Not selected",
        "zone": "Zone",
        "zone_description": "Select a zone to run workflows and store artifacts",
        "zone_placeholder": "Not selected",
        "bucket_name": "Bucket",
        "bucket_name_description": "Select a storage bucket to store artifacts",
        "bucket_name_placeholder": "Not selected",
        "vpc": "VPC",
        "vpc_description": "VPC description",
        "vpc_placeholder": "VPC placeholder",
        "subnet": "Subnet",
        "subnet_description": "Select a subnet to run workflows in",
        "subnet_placeholder": "Not selected"
      },
      "local": {
        "path": "Files path"
      },
      "members": {
        "section_title": "Members",
        "name": "User name",
        "role": "Project role"
      },
      "error_notification": "Update project error",
      "success_notification": "Project updating is successful",
      "validation": {
        "user_name_format": "Only letters, numbers, - or _"
      }
    },
    "create": {
      "page_title": "Create project",
      "error_notification": "Create project error",
      "success_notification": "Project is created"
    },
    "repo": {
      "search_placeholder": "Find repositories",
      "empty_message_title": "No repositories",
      "empty_message_text": "No repositories to display.",
      "nomatch_message_title": "No matches",
      "nomatch_message_text": "We can't find a match.",
      "card": {
        "owner": "Owner",
        "last_run": "Last run",
        "tags_count": "Tags count",
        "directory": "Directory"
      }
    },
    "run": {
      "list_page_title": "Runs",
      "search_placeholder": "Find runs",
      "empty_message_title": "No runs",
      "empty_message_text": "No runs to display.",
      "nomatch_message_title": "No matches",
      "nomatch_message_text": "We can't find a match.",
<<<<<<< HEAD
      "log": "Log",
      "run_name": "Run",
      "workflow_name": "Workflow",
      "provider_name": "Provider",
      "status": "Status",
      "submitted_at": "Run time",
      "artifacts": "Artifacts",
      "artifacts_count": "Artifacts count",
      "hub_user_name": "Hub user name",
=======
      "log": "Logs",
      "run_name": "Name",
      "workflow_name": "Workflow",
      "provider_name": "Provider",
      "status": "Status",
      "submitted_at": "Submitted",
      "artifacts": "Artifacts",
      "artifacts_count": "Artifacts",
      "hub_user_name": "User",
>>>>>>> afaa5735
      "statuses": {
        "pending": "Pending",
        "submitted": "Submitted",
        "downloading":  "Downloading",
        "running": "Running",
        "uploading":  "Uploading",
        "stopping": "Stopping",
        "stopped":  "Stopped",
        "aborting": "Aborting",
        "aborted":  "Aborted",
        "failed": "Failed",
        "done":  "Done"
      }
    },
    "artifact": {
      "list_page_title": "Artifacts",
      "search_placeholder": "Find objects",
      "empty_message_title": "No objects",
      "empty_message_text": "No objects to display.",
      "nomatch_message_title": "No matches",
      "nomatch_message_text": "We can't find a match.",
      "name": "Name",
      "type": "Type",
      "size": "Size"
    }
  },
  "users": {
    "page_title": "Users",
    "search_placeholder": "Find members",
    "empty_message_title": "No members",
    "empty_message_text": "No members to display.",
    "nomatch_message_title": "No matches",
    "nomatch_message_text": "We can't find a match.",
    "user_name": "User name",
    "user_name_description": "Only latin characters, dashes, underscores, and digits",
    "global_role_description": "Whether the user is an administrator or not",
    "token": "Token",
    "token_description": "The personal access token used for authentication",
    "global_role": "Global role",
    "account_settings": "Account settings",
    "create": {
      "page_title": "Create user",
      "error_notification": "Create user error",
      "success_notification": "User is created"
    },
    "edit": {
      "error_notification": "Update user error",
      "success_notification": "User updating is successful",
      "refresh_token_success_notification": "Token rotating is successful",
      "refresh_token_error_notification": "Token rotating error",
      "refresh_token_confirm_title": "Rotate token",
      "refresh_token_confirm_message": "Do you sure want to rotate token?",
      "refresh_token_button_label": "Rotate",
      "validation": {
        "user_name_format": "Only letters, numbers, - or _"
      }
    },

    "token_copied": "Token copied"
  },
  "validation": {
    "required": "This is required field"
  },
  "users_autosuggest": {
    "placeholder": "Add member",
    "loading": "Loading users",
    "no_match": "No matches found"
  },
  "roles": {
    "run": "Run",
    "admin": "Admin",
    "read": "Read"
  },
  "confirm_dialog": {
    "title": "Confirm delete",
    "message": "Do you sure want to delete?"
  }
}
<|MERGE_RESOLUTION|>--- conflicted
+++ resolved
@@ -171,17 +171,6 @@
       "empty_message_text": "No runs to display.",
       "nomatch_message_title": "No matches",
       "nomatch_message_text": "We can't find a match.",
-<<<<<<< HEAD
-      "log": "Log",
-      "run_name": "Run",
-      "workflow_name": "Workflow",
-      "provider_name": "Provider",
-      "status": "Status",
-      "submitted_at": "Run time",
-      "artifacts": "Artifacts",
-      "artifacts_count": "Artifacts count",
-      "hub_user_name": "Hub user name",
-=======
       "log": "Logs",
       "run_name": "Name",
       "workflow_name": "Workflow",
@@ -191,7 +180,6 @@
       "artifacts": "Artifacts",
       "artifacts_count": "Artifacts",
       "hub_user_name": "User",
->>>>>>> afaa5735
       "statuses": {
         "pending": "Pending",
         "submitted": "Submitted",
