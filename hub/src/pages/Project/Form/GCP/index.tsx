import React, { useEffect, useRef, useState } from 'react';
import { useTranslation } from 'react-i18next';
import { useFormContext } from 'react-hook-form';
import { IProps, VPCSubnetOption } from './types';
import { FormSelect, SpaceBetween, FileUploader, FormSelectOptions, Spinner } from 'components';
import { useBackendValuesMutation } from 'services/project';
import { isRequestFormFieldError, isRequestFormErrors2 } from 'libs';
import { useNotifications } from 'hooks';
import styles from './styles.module.scss';
import { FIELD_NAMES } from './constants';

const FIELDS_QUEUE = [
    FIELD_NAMES.CREDENTIALS,
    FIELD_NAMES.AREA,
    FIELD_NAMES.REGION,
    FIELD_NAMES.ZONE,
    FIELD_NAMES.BUCKET_NAME,
    FIELD_NAMES.VPC_SUBNET,
    FIELD_NAMES.VPC,
    FIELD_NAMES.SUBNET,
];
export const GCPBackend: React.FC<IProps> = ({ loading }) => {
    const { t } = useTranslation();
    const {
        control,
        setValue,
        getValues,
        setError,
        clearErrors,
        watch,
        formState: { errors },
    } = useFormContext();
    const [files, setFiles] = useState<File[]>([]);
    const [valuesData, setValuesData] = useState<IProjectGCPBackendValues | undefined>();
    const [areaOptions, setAreaOptions] = useState<FormSelectOptions>([]);
    const [regionOptions, setRegionOptions] = useState<FormSelectOptions>([]);
    const [zoneOptions, setZoneOptions] = useState<FormSelectOptions>([]);
    const [bucketNameOptions, setBucketNameOptions] = useState<FormSelectOptions>([]);
    const [subnetOptions, setSubnetOptions] = useState<VPCSubnetOption[]>([]);
    const requestRef = useRef<null | ReturnType<typeof getBackendValues>>(null);
    const [pushNotification] = useNotifications();

    const [getBackendValues, { isLoading: isLoadingValues }] = useBackendValuesMutation();
    const backendCredentials = watch('backend.credentials');

    const disabledFields = loading || !backendCredentials || !valuesData;

    useEffect(() => {
        changeFormHandler().catch(console.log);

        const fileName = getValues('backend.credentials_filename');

        if (fileName) {
            const file = new File([''], fileName, { type: 'text/plain' });
            setFiles([file]);
        }
    }, []);

    const changeFormHandler = async () => {
        const backendFormValues = getValues('backend');

        if (!backendFormValues.credentials) {
            return;
        }

        clearErrors(`backend.${FIELD_NAMES.CREDENTIALS}`);

        try {
            const request = getBackendValues(backendFormValues);
            requestRef.current = request;
            const response = await request.unwrap();

            setValuesData(response);

            if (response.area.values.length) {
                setAreaOptions(response.area.values);
            }

            if (response.area.selected !== undefined) {
                setValue(`backend.${FIELD_NAMES.AREA}`, response.area.selected);
            }

            if (response.region?.values.length) {
                setRegionOptions(response.region.values);
            }

            if (response.region?.selected !== undefined) {
                setValue(`backend.${FIELD_NAMES.REGION}`, response.region.selected);
            }

            if (response.zone?.values.length) {
                setZoneOptions(response.zone.values);
            }

            if (response.zone?.selected !== undefined) {
                setValue(`backend.${FIELD_NAMES.ZONE}`, response.zone.selected);
            }

            if (response.bucket_name?.values.length) {
                setBucketNameOptions(response.bucket_name.values);
            }

            if (response.bucket_name?.selected !== undefined) {
                setValue(`backend.${FIELD_NAMES.BUCKET_NAME}`, response.bucket_name.selected);
            }

            if (response.vpc_subnet?.values.length) {
                // it needs for working form, because options from api doesn't have value property
                const vpcSubnetOptions: VPCSubnetOption[] = response.vpc_subnet.values.map((i) => ({
                    ...i,
                    value: i.label,
                }));

                setSubnetOptions(vpcSubnetOptions);
            }

            if (response.vpc_subnet?.selected !== undefined) {
                setValue(`backend.${FIELD_NAMES.VPC_SUBNET}`, response.vpc_subnet.selected);

                const valueItem = response.vpc_subnet.values.find((i) => i.label === response.vpc_subnet?.selected);

                if (!valueItem) return;

                setVPCSubnetFormValue({
                    vpc: valueItem.vpc,
                    subnet: valueItem.subnet,
                });
            }
        } catch (errorResponse) {
            console.log('fetch backends values error:', errorResponse);
            // eslint-disable-next-line @typescript-eslint/ban-ts-comment
            // @ts-ignore
            const errorRequestData = errorResponse?.data;

            if (isRequestFormErrors2(errorRequestData)) {
                errorRequestData.detail.forEach((error) => {
                    if (isRequestFormFieldError(error)) {
                        setError(`backend.${error.loc.join('.')}`, { type: 'custom', message: error.msg });
                    } else {
                        pushNotification({
                            type: 'error',
                            content: t('common.server_error', { error: error?.msg }),
                        });
                    }
                });
            }
        }
    };

    const onChangeFormField = () => {
        if (requestRef.current) requestRef.current.abort();
        changeFormHandler().catch(console.log);
    };

    const clearFieldByQueueFromField = (name: string) => {
        const startIndex = FIELDS_QUEUE.findIndex((i) => i === name);

        if (startIndex < 0) return;

        for (let i = startIndex + 1; i < FIELDS_QUEUE.length; i++) {
            setValue(`backend.${FIELDS_QUEUE[i]}`, null);
        }
    };

    const getOnChangeSelectFormField = (fieldName: string) => () => {
        clearFieldByQueueFromField(fieldName);
        onChangeFormField();
    };

    const setVPCSubnetFormValue = ({ vpc, subnet }: { vpc: string; subnet: string }) => {
        setValue(`backend.${FIELD_NAMES.VPC}`, vpc);
        setValue(`backend.${FIELD_NAMES.SUBNET}`, subnet);
    };

    const onChangeVPCSubnet = () => {
        const vpcSubnet = getValues(`backend.${FIELD_NAMES.VPC_SUBNET}`);

        if (!vpcSubnet) return;

        const optionItem = subnetOptions.find((i) => i.value === vpcSubnet);

        if (!optionItem) return;

        setVPCSubnetFormValue({
            vpc: optionItem.vpc,
            subnet: optionItem.subnet,
        });
    };

    const renderSpinner = () => {
        if (isLoadingValues)
            return (
                <div className={styles.fieldSpinner}>
                    <Spinner />
                </div>
            );
    };

    return (
        <>
            <SpaceBetween size="l">
                <FileUploader
                    fileInputId="gcp-credentials"
                    text="Choose a file"
                    description="Upload a service account key JSON file"
                    label={t('projects.edit.gcp.credentials')}
                    accept="application/json"
                    // eslint-disable-next-line @typescript-eslint/ban-ts-comment
                    // @ts-ignore
                    errorText={errors?.backend?.credentials?.message}
                    files={files}
                    onFilesUploaded={(uploadedFiles) => {
                        if (uploadedFiles.length) {
                            setFiles([...uploadedFiles]);

                            const [file] = uploadedFiles;

                            const reader = new FileReader();
                            reader.onload = function () {
                                const text = reader.result;
                                if (text) {
                                    setValue(`backend.${FIELD_NAMES.CREDENTIALS}`, text);
                                    setValue(`backend.${FIELD_NAMES.CREDENTIALS_FILENAME}`, file.name);
                                    onChangeFormField();
                                }
                            };

                            reader.readAsText(file);
                        }
                    }}
                />

                <FormSelect
                    label={t('projects.edit.gcp.area')}
                    description={t('projects.edit.gcp.area_description')}
                    placeholder={t('projects.edit.gcp.area_placeholder')}
                    control={control}
                    name={`backend.${FIELD_NAMES.AREA}`}
                    options={areaOptions}
                    onChange={getOnChangeSelectFormField(FIELD_NAMES.AREA)}
<<<<<<< HEAD
                    disabled={disabledFields || !areaOptions.length}
=======
                    disabled={disabledFields}
>>>>>>> 4e649f32
                    rules={{ required: t('validation.required') }}
                    secondaryControl={renderSpinner()}
                />

                <FormSelect
                    label={t('projects.edit.gcp.region')}
                    description={t('projects.edit.gcp.region_description')}
                    placeholder={t('projects.edit.gcp.region_placeholder')}
                    control={control}
                    name={`backend.${FIELD_NAMES.REGION}`}
                    options={regionOptions}
                    onChange={getOnChangeSelectFormField(FIELD_NAMES.REGION)}
<<<<<<< HEAD
                    disabled={disabledFields || !regionOptions.length}
=======
                    disabled={disabledFields}
>>>>>>> 4e649f32
                    rules={{ required: t('validation.required') }}
                    secondaryControl={renderSpinner()}
                />

                <FormSelect
                    label={t('projects.edit.gcp.zone')}
                    description={t('projects.edit.gcp.zone_description')}
                    placeholder={t('projects.edit.gcp.zone_placeholder')}
                    control={control}
                    name={`backend.${FIELD_NAMES.ZONE}`}
                    options={zoneOptions}
                    onChange={getOnChangeSelectFormField(FIELD_NAMES.ZONE)}
<<<<<<< HEAD
                    disabled={disabledFields || !zoneOptions.length}
=======
                    disabled={disabledFields}
>>>>>>> 4e649f32
                    rules={{ required: t('validation.required') }}
                    secondaryControl={renderSpinner()}
                />

                <FormSelect
                    label={t('projects.edit.gcp.bucket_name')}
                    description={t('projects.edit.gcp.bucket_name_description')}
                    placeholder={t('projects.edit.gcp.bucket_name_placeholder')}
                    control={control}
                    name={`backend.${FIELD_NAMES.BUCKET_NAME}`}
                    options={bucketNameOptions}
                    onChange={getOnChangeSelectFormField(FIELD_NAMES.BUCKET_NAME)}
<<<<<<< HEAD
                    disabled={disabledFields || !bucketNameOptions.length}
=======
                    disabled={disabledFields}
>>>>>>> 4e649f32
                    rules={{ required: t('validation.required') }}
                    secondaryControl={renderSpinner()}
                />

                <FormSelect
                    label={t('projects.edit.gcp.subnet')}
                    description={t('projects.edit.gcp.subnet_description')}
                    placeholder={t('projects.edit.gcp.subnet_placeholder')}
                    control={control}
                    name={`backend.${FIELD_NAMES.VPC_SUBNET}`}
                    options={subnetOptions}
                    onChange={onChangeVPCSubnet}
<<<<<<< HEAD
                    disabled={disabledFields || !subnetOptions.length}
=======
                    disabled={disabledFields}
>>>>>>> 4e649f32
                    rules={{ required: t('validation.required') }}
                    secondaryControl={renderSpinner()}
                />
            </SpaceBetween>
        </>
    );
};<|MERGE_RESOLUTION|>--- conflicted
+++ resolved
@@ -238,11 +238,7 @@
                     name={`backend.${FIELD_NAMES.AREA}`}
                     options={areaOptions}
                     onChange={getOnChangeSelectFormField(FIELD_NAMES.AREA)}
-<<<<<<< HEAD
                     disabled={disabledFields || !areaOptions.length}
-=======
-                    disabled={disabledFields}
->>>>>>> 4e649f32
                     rules={{ required: t('validation.required') }}
                     secondaryControl={renderSpinner()}
                 />
@@ -255,11 +251,7 @@
                     name={`backend.${FIELD_NAMES.REGION}`}
                     options={regionOptions}
                     onChange={getOnChangeSelectFormField(FIELD_NAMES.REGION)}
-<<<<<<< HEAD
                     disabled={disabledFields || !regionOptions.length}
-=======
-                    disabled={disabledFields}
->>>>>>> 4e649f32
                     rules={{ required: t('validation.required') }}
                     secondaryControl={renderSpinner()}
                 />
@@ -272,11 +264,7 @@
                     name={`backend.${FIELD_NAMES.ZONE}`}
                     options={zoneOptions}
                     onChange={getOnChangeSelectFormField(FIELD_NAMES.ZONE)}
-<<<<<<< HEAD
                     disabled={disabledFields || !zoneOptions.length}
-=======
-                    disabled={disabledFields}
->>>>>>> 4e649f32
                     rules={{ required: t('validation.required') }}
                     secondaryControl={renderSpinner()}
                 />
@@ -289,11 +277,7 @@
                     name={`backend.${FIELD_NAMES.BUCKET_NAME}`}
                     options={bucketNameOptions}
                     onChange={getOnChangeSelectFormField(FIELD_NAMES.BUCKET_NAME)}
-<<<<<<< HEAD
                     disabled={disabledFields || !bucketNameOptions.length}
-=======
-                    disabled={disabledFields}
->>>>>>> 4e649f32
                     rules={{ required: t('validation.required') }}
                     secondaryControl={renderSpinner()}
                 />
@@ -306,11 +290,7 @@
                     name={`backend.${FIELD_NAMES.VPC_SUBNET}`}
                     options={subnetOptions}
                     onChange={onChangeVPCSubnet}
-<<<<<<< HEAD
                     disabled={disabledFields || !subnetOptions.length}
-=======
-                    disabled={disabledFields}
->>>>>>> 4e649f32
                     rules={{ required: t('validation.required') }}
                     secondaryControl={renderSpinner()}
                 />
