--- conflicted
+++ resolved
@@ -13,9 +13,6 @@
     image: python:3.9
     commands:
       - pip3 install -r providers/docker/requirements.txt
-<<<<<<< HEAD
-      - PYTHONPATH=providers:cli python3 providers/docker/main.py
-=======
       - PYTHONPATH=providers:cli python3 providers/docker/main.py
   - name: torchrun
     image: python:3.9
@@ -41,5 +38,4 @@
     image: python:3.9
     commands:
       - pip3 install -r providers/streamlit/requirements.txt
-      - PYTHONPATH=providers:cli python3 providers/streamlit/main.py
->>>>>>> bd43c7e3
+      - PYTHONPATH=providers:cli python3 providers/streamlit/main.py