## Install the CLI

Use `pip` to install `dstack`:

<div class="termy">

```shell
$ pip install dstack --upgrade
```

</div>

!!! info "NOTE:"
    By default, workflows run locally. To run workflows locally, it is required to have either Docker or [NVIDIA Docker](https://github.com/NVIDIA/nvidia-docker) 
    pre-installed.

### Configure a remote

To run workflows remotely (e.g. in a configured cloud account),
configure a remote using the `dstack config` command.

<div class="termy">

```shell
$ dstack config
? Choose backend. Use arrows to move, type to filter
> [aws]
  [gcp]
  [hub]
```

</div>

[//]: # (If you intend to collaborate in a team and would like to manage cloud credentials, users and other settings )
[//]: # (via a user interface, it is recommended to choose `hub`.)

[//]: # (!!! info "NOTE:")
[//]: # (    Choosing the `hub` remote with the `dstack config` CLI command requires you to have a Hub application up)
[//]: # (    and running. Refer to [Hub]&#40;#hub&#41; for the details.)

[//]: # (If you intend to work alone and wish to run workflows directly in the cloud without any intermediate, )
[//]: # (feel free to choose `aws` or `gcp`.)

If you intend to run remote workflows directly in the cloud using local cloud credentials, 
feel free to choose `aws` or `gcp`. Refer to [AWS](#aws) and [GCP](#gcp) correspondingly for the details.

If you would like to manage cloud credentials, users and other settings centrally
via a user interface, it is recommended to choose `hub`. 

The `hub` remote is currently in an experimental phase. If you are interested in trying it out, please contact us 
via [Slack](https://join.slack.com/t/dstackai/shared_invite/zt-xdnsytie-D4qU9BvJP8vkbkHXdi6clQ).

[//]: # (## Hub)

[//]: # ()
[//]: # (Hub allows you to manage cloud credentials, users and other settings via a user interface.)

[//]: # ()
[//]: # (This way is preferred if you intend to collaborate as a team, and don't want every user to have )

[//]: # (cloud credentials configured locally.)

[//]: # ()
[//]: # (In this case, the `dstack config` command is given with the URL of the Hub application and)

[//]: # (the personal access token.)

[//]: # ()
[//]: # (### 1. Start the Hub application)

[//]: # ()
[//]: # (Before you can use Hub, you first have to start the Hub application.)

[//]: # (You can run it either locally, on a dedicated server, or in the cloud.)

[//]: # ()
[//]: # (!!! info "NOTE:")

[//]: # (    You can skip this step if the Hub application is already set up, and you're given with its URL)

[//]: # (    and a personal access token.)

[//]: # ()
[//]: # (Run the Hub application:)

[//]: # ()
[//]: # (```shell)

[//]: # (dstack hub start)

[//]: # (```)

[//]: # ()
[//]: # (If needed, the command allows you to override the port, host, and the admin token:)

[//]: # ()
[//]: # (![dstack config]&#40;assets/dstack-hub-help.png&#41;)

[//]: # ()
[//]: # (Once the application is started, click the URL in the output to login as an admin.)

[//]: # ()
[//]: # (!!! warning "TODO:")

[//]: # (    Add a screenshot of the `dstack hub start` command output with the login URL)

[//]: # ()
[//]: # (### 2. Create a hub)

[//]: # ()
[//]: # (After you've logged in as an admin, you can create a specific hub, and the user)

[//]: # (that will access the hub.)

[//]: # ()
[//]: # (!!! warning "TODO:")

[//]: # (    Add a screenshot of the Hub Backend Edit page)

[//]: # ()
[//]: # (When creating a hub, you have to specify the corresponding cloud settings, incl.)

[//]: # (the credentials to the cloud, the region, the bucket, etc.)

[//]: # ()
[//]: # (!!! info "NOTE:")

[//]: # (    You can configure multiple hubs, and for each specify different cloud settings and )

[//]: # (    assign a different team.)

[//]: # ()
[//]: # (### 3. Configure the CLI)

[//]: # ()
[//]: # (Once the hub is created, copy the corresponding code snippet to configure)

[//]: # (this hub as a remote via the `dstack config` command.)

[//]: # ()
[//]: # (!!! warning "TODO:")

[//]: # (    Add a screenshot of the Hub View Page showing the CLI code snippet)

[//]: # ()
[//]: # (The command includes the URL of the created hub accompanied with the personal access token of the user: )

[//]: # ()
[//]: # (```shell)

[//]: # (dstack config hub --url http://localhost:3000/my-new-hub --token 8a019f6d-e01f-41e3-9e54-e3369f3deda0 )

[//]: # (```)

[//]: # ()
[//]: # (That's it! You've configured Hub as a remote.)

[//]: # ()
[//]: # (!!! warning "TODO:")

[//]: # (    _Elaborate on how to create users and let them log in into the Hub application_)

## AWS

### 1. Create an S3 bucket

In order to use AWS as a remote, you first have to create an S3 bucket in your AWS account.
This bucket will be used to store workflow artifacts and metadata.

!!! info "NOTE:"
    Make sure to create an S3 bucket in the AWS region where you'd like to run your workflows.

### 2. Configure AWS credentials

The next step is to configure AWS credentials on your local machine. The credentials should grant
the permissions to perform actions on `s3`, `logs`, `secretsmanager`, `ec2`, and `iam` services.

??? info "IAM policy template"
    If you'd like to limit the permissions to the most narrow scope, feel free to use the IAM policy template
    below.

    Replace `{bucket_name}` and `{bucket_name_under_score}` variables in the template below
    with the values that correspond to your S3 bucket.

    For `{bucket_name}`, use the name of the S3 bucket. 
    For `{bucket_name_under_score}`, use the same but with dash characters replaced to underscores 
    (e.g. if `{bucket_name}` is `dstack-142421590066-eu-west-1`, then  `{bucket_name_under_score}` 
    must be `dstack_142421590066_eu_west_1`.

    ```json
    {
      "Version": "2012-10-17",
      "Statement": [
        {
          "Effect": "Allow",
          "Action": [
              "s3:PutObject",
              "s3:GetObject",
              "s3:DeleteObject",
              "s3:ListBucket",
              "s3:GetLifecycleConfiguration",
              "s3:PutLifecycleConfiguration",
              "s3:PutObjectTagging",
              "s3:GetObjectTagging",
              "s3:DeleteObjectTagging",
              "s3:GetBucketAcl"
          ],
          "Resource": [
            "arn:aws:s3:::{bucket_name}",
            "arn:aws:s3:::{bucket_name}/*"
          ]
        },
        {
          "Effect": "Allow",
          "Action": [
            "logs:DescribeLogGroups"
          ],
          "Resource": [
            "arn:aws:logs:*:*:log-group:*"
          ]
        },
        {
          "Effect": "Allow",
          "Action": [
            "logs:FilterLogEvents",
            "logs:TagLogGroup",
            "logs:CreateLogGroup",
            "logs:CreateLogStream"
          ],
          "Resource": [
            "arn:aws:logs:*:*:log-group:/dstack/jobs/{bucket_name}*:*",
            "arn:aws:logs:*:*:log-group:/dstack/runners/{bucket_name}*:*"
          ]
        },
        {
          "Effect": "Allow",
          "Action": [
            "secretsmanager:UpdateSecret",
            "secretsmanager:GetSecretValue",
            "secretsmanager:CreateSecret",
            "secretsmanager:PutSecretValue",
            "secretsmanager:PutResourcePolicy",
            "secretsmanager:TagResource",
            "secretsmanager:DeleteSecret"
          ],
          "Resource": [
            "arn:aws:secretsmanager:*:*:secret:/dstack/{bucket_name}/credentials/*",
            "arn:aws:secretsmanager:*:*:secret:/dstack/{bucket_name}/secrets/*"
          ]
        },
        {
          "Effect": "Allow",
          "Action": [
            "ec2:DescribeInstanceTypes",
            "ec2:DescribeSecurityGroups",
            "ec2:DescribeSubnets",
            "ec2:DescribeImages",
            "ec2:DescribeInstances",
            "ec2:DescribeSpotInstanceRequests",
            "ec2:RunInstances",
            "ec2:CreateTags",
            "ec2:CreateSecurityGroup",
            "ec2:AuthorizeSecurityGroupIngress",
            "ec2:AuthorizeSecurityGroupEgress"
          ],
          "Resource": "*"
        },
        {
          "Effect": "Allow",
          "Action": [
            "ec2:CancelSpotInstanceRequests",
            "ec2:TerminateInstances"
          ],
          "Resource": "*",
          "Condition": {
            "StringEquals": {
              "aws:ResourceTag/dstack_bucket": "{bucket_name}"
            }
          }
        },
        {
          "Effect": "Allow",
          "Action": [
            "iam:GetRole",
            "iam:CreateRole",
            "iam:AttachRolePolicy",
            "iam:TagRole"
          ],
          "Resource": "arn:aws:iam::*:role/dstack_role_{bucket_name_under_score}*"
        },
        {
          "Effect": "Allow",
          "Action": [
            "iam:CreatePolicy",
            "iam:TagPolicy"
          ],
          "Resource": "arn:aws:iam::*:policy/dstack_policy_{bucket_name_under_score}*"
        },
        {
          "Effect": "Allow",
          "Action": [
            "iam:GetInstanceProfile",
            "iam:CreateInstanceProfile",
            "iam:AddRoleToInstanceProfile",
            "iam:TagInstanceProfile",
            "iam:PassRole"
          ],
          "Resource": [
            "arn:aws:iam::*:instance-profile/dstack_role_{bucket_name_under_score}*",
            "arn:aws:iam::*:role/dstack_role_{bucket_name_under_score}*"
          ]
        }
      ]
    }
    ```

### 3. Configure the CLI

Once the AWS credentials are configured on your local machine, you can configure the CLI using the `dstack config` command.

This command will ask you to choose an AWS profile, an AWS region (must be the same for the S3 bucket), 
and the name of the S3 bucket.

<div class="termy">

```shell
$ dstack config

? Choose backend: aws
? AWS profile: default
? Choose AWS region: eu-west-1
? Choose S3 bucket: dstack-142421590066-eu-west-1
? Choose EC2 subnet: no preference
```

</div>

That's it! You've configured AWS as a remote.

## GCP

### 1. Create a project

In order to use GCP as a remote, you first have to create a project in your GCP account
and make sure that the required APIs and enabled for it.

??? info "Required APIs"
    Here's the list of APIs that have to be enabled for the project.

    ```
    cloudapis.googleapis.com
    compute.googleapis.com 
    logging.googleapis.com
    secretmanager.googleapis.com
    storage-api.googleapis.com
    storage-component.googleapis.com 
    storage.googleapis.com 
    ```

### 2. Create a storage bucket

Once the project is set up, you can proceed and create a storage bucket. This bucket
will be used to store workflow artifacts and metadata.

!!! info "NOTE:"
    Make sure to create the bucket in the location where you'd like to run your workflows.

### 3. Create a service account

The next step is to create a service account in the created project and configure the
following roles for it: `Service Account User`, `Compute Admin`, `Storage Admin`, `Secret Manager Admin`,
and `Logging Admin`.

### 4. Create a service account key

Once the service account is set up, create a key for it and download the corresponding JSON file
to your local machine (e.g. to `~/Downloads/my-awesome-project-d7735ca1dd53.json`).

### 5. Configure the CLI

Once the service account key JSON file is on your machine, you can configure the CLI using the `dstack config` command.

The command will ask you for a path to a service account key file, GCP region and zone, and storage bucket name.

<div class="termy">

<<<<<<< HEAD
The command will ask you for a path to the service account key, GCP region and zone, and storage bucket name. For
example:
=======
```shell
$ dstack config

? Choose backend: gcp
? Enter path to credentials file: ~/Downloads/dstack-d7735ca1dd53.json
? Choose GCP geographic area: North America
? Choose GCP region: us-west1
? Choose GCP zone: us-west1-b
? Choose storage bucket: dstack-dstack-us-west1
? Choose VPC subnet: no preference
```
>>>>>>> a0931274

</div>

That's it! You've configured GCP as a remote.

## Azure [Early access]

Out team is exploring Azure platform capabilities. We have reached a state to run tasks in the cloud. This is early
access to collect feedback from first adopters.

Azure has a coups ways to authenticate. There is only supported so far. It is Azure CLI. Execute command:

```shell hl_lines="1"
az login
```

Also, it is required to be owner of subscription to allocate resources manually and to delegate dstask resource's
management. Make sure to allocate resources in the same location.

!!! info "ADVISORY IS REQUIRED:"
    Text below consist of copy-pasted blocks from official document about [Key Vault](https://learn.microsoft.com/en-us/azure/key-vault/general/quick-create-cli).
    Simple generic sentences are under Creative Commons Attribution 4.0 International [Licence](https://github.com/MicrosoftDocs/Contribute/blob/main/LICENSE).
    https://learn.microsoft.com/en-us/azure/storage/blobs/storage-quickstart-blobs-cli


The first step is create resource group. Use the [az group create](https://learn.microsoft.com/en-us/cli/azure/group#az-group-create)
command to create a resource group named `dstackResourceGroup` in the `germanywestcentral` location.

```shell hl_lines="1"
az group create --name "dstackResourceGroup" --location "germanywestcentral"
```

Use the Azure CLI [az keyvault create](https://learn.microsoft.com/en-us/cli/azure/keyvault?view=azure-cli-latest#az-keyvault-create) command to create a Key Vault in the resource group from the previous step. You will need to provide some information:

- Key vault name: A string of 3 to 24 characters that can contain only numbers (0-9), letters (a-z, A-Z), and hyphens (-)
- Resource group name: dstackResourceGroup.
- The location: germanywestcentral.

```shell hl_lines="1"
az keyvault create --name "<dstack-keyvault-name>" --resource-group "dstackResourceGroup" --location "germanywestcentral"
```

Create a general-purpose storage account with the [az storage account create](https://learn.microsoft.com/en-us/cli/azure/storage/account)
command. Storage account names must be between 3 and 24 characters in length and may contain numbers and lowercase
letters only.

```shell hl_lines="1"
az storage account create \
    --name <dstack-storage-account> \
    --resource-group dstackResourceGroup \
    --location germanywestcentral \
    --sku Standard_LRS
```

Create a container for storing blobs with the [az storage container create](https://learn.microsoft.com/en-us/cli/azure/storage/container)
command.

The following example uses your Azure AD account to authorize the operation to create the container. Before you create
the container, assign the Storage Blob Data Contributor role to yourself. Even if you are the account owner, you need explicit permissions to perform data operations against the storage account.

```shell hl_lines="1"
az ad signed-in-user show --query "{ assignee_id: id }"
{
  "assignee_id": "<assignee-id>"
}

az storage account show --name <dstack-storage-account> --query "{ scope_id: id }"
{
  "scope_id": "<scope-id>"
}

az role assignment create \
    --role "Storage Blob Data Contributor" \
    --assignee <assignee-id> \
    --scope <scope-id>

az storage container create \
    --account-name <dstack-storage-account> \
    --name <dstack-storage-container> \
    --auth-mode login
```

Prepare urls of resources to use in dstack configuration.

```shell hl_lines="1"
az keyvault show --name <dstack-keyvault-name> --query "{ secret_url: properties.vaultUri }"
{
  "secret_url": "https://<dstack-keyvault-name>.vault.azure.net/"
}

az storage account show --name <dstack-storage-account> --query "{ storage_url: primaryEndpoints.blob }"
{
  "storage_url": "https://<dstack-storage-account>.blob.core.windows.net/"
}
```<|MERGE_RESOLUTION|>--- conflicted
+++ resolved
@@ -384,10 +384,6 @@
 
 <div class="termy">
 
-<<<<<<< HEAD
-The command will ask you for a path to the service account key, GCP region and zone, and storage bucket name. For
-example:
-=======
 ```shell
 $ dstack config
 
@@ -399,7 +395,6 @@
 ? Choose storage bucket: dstack-dstack-us-west1
 ? Choose VPC subnet: no preference
 ```
->>>>>>> a0931274
 
 </div>
 
