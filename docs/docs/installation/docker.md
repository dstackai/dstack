--- conflicted
+++ resolved
@@ -6,7 +6,7 @@
 
 ```shell
 $ docker run --name dstack -p &lt;port-on-host&gt;:3000 \ 
-  -v ~/dstack/server:/root/.dstack/server \
+  -v ~/.dstack/server:/root/.dstack/server \
   dstackai/dstack
 ```
 
@@ -20,46 +20,13 @@
 
 Here's the list of environment variables which you can override:
 
-<<<<<<< HEAD
 - `DSTACK_SERVER_ADMIN_TOKEN` – (Optional) The default token of the `admin` user. By default, it's generated randomly
   at the first startup.
 - `DSTACK_SERVER_DATA` – (Optional) The path to the directory where the `dstack`server stores the state. Defaults to `~/.dstack/server`.
 
-??? info "Persisting state in a cloud storage"
-
-    By default, `dstack` saves state in a local directory (see `DSTACK_SERVER_DATA`).
-    If you want to persist state automatically to a cloud object storage, you can configure the following environment
-    variables.
-    
-    - `LITESTREAM_REPLICA_URL` - The url of the cloud object storage.
-      Examples: `s3://<bucket-name>/<path>`, `gcs://<bucket-name>/<path>`, `abs://<storage-account>@<container-name>/<path>`, etc.
-    
-    ??? info "AWS S3"
-        To persist state into an AWS S3 bucket, provide the following environment variables:
-    
-        - `AWS_ACCESS_KEY_ID` - The AWS access key ID
-        - `AWS_SECRET_ACCESS_KEY` -  The AWS secret access key
-    
-    ??? info "GCP Storage"
-        To persist state into an AWS S3 bucket, provide one of the following environment variables:
-    
-        - `GOOGLE_APPLICATION_CREDENTIALS` - The path to the GCP service account key JSON file
-        - `GOOGLE_APPLICATION_CREDENTIALS_JSON` - The GCP service account key JSON
-    
-    ??? info "Azure Blob Storage"
-        To persist state into an Azure blog storage, provide the following environment variable.
-    
-        - `LITESTREAM_AZURE_ACCOUNT_KEY` - The Azure storage account key
-    
-    More [details](https://litestream.io/guides/) on options for configuring persistent state.
-=======
-- `DSTACK_ADMIN_TOKEN` – (Optional) The default token of the `admin` user. By default, it's generated randomly
-  at the first startup.
-- `DSTACK_DATA` – (Optional) The path to the directory where the Hub server stores the state. Defaults to `~/.dstack/hub/data2`.
-
 ## Persisting state in a cloud storage
 
-By default, `dstack` saves state in a local directory (see `DSTACK_DATA`).
+By default, `dstack` saves state in a local directory (see `DSTACK_SERVER_DATA`).
 If you want to persist state automatically to a cloud object storage, you can configure the following environment
 variables.
 
@@ -83,5 +50,4 @@
 
     - `LITESTREAM_AZURE_ACCOUNT_KEY` - The Azure storage account key
 
-More [details](https://litestream.io/guides/) on options for configuring persistent state.
->>>>>>> c1b1dbcc
+More [details](https://litestream.io/guides/) on options for configuring persistent state.