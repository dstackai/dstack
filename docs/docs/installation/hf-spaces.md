--- conflicted
+++ resolved
@@ -26,11 +26,7 @@
 
 #### Token
 
-<<<<<<< HEAD
 If you want to configure the value of the default token for the admin user, add the `DSTACK_SERVER_ADMIN_TOKEN` secret with
-=======
-If you want to configure the value of the default token for the admin user, add the `DSTACK_ADMIN_TOKEN` secret with
->>>>>>> c1b1dbcc
 the required value.
 
 If you don't do that, `dstack` will generate it randomly and print it to the `Logs`.
