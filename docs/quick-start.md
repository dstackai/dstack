--- conflicted
+++ resolved
@@ -244,15 +244,10 @@
 
 </div>
 
-<<<<<<< HEAD
-`dstack` automatically creates infrastructure, runs workflows, stores artifacts, and destroys infrastructure when run remotely.
-    
-=======
 When you run a workflow remotely, `dstack` automatically creates the necessary infrastructure within the
 configured cloud account, runs the workflow, and stores the artifacts and destroys the
 infrastructure upon completion.
 
 !!! info "NOTE:"
     You can specify hardware resource requirements (like GPU, memory, interruptible instances, etc.) 
-    for each remote workflow using [`resources`](usage/remote.md#resources).
->>>>>>> dd5e13c7
+    for each remote workflow using [`resources`](usage/remote.md#resources).