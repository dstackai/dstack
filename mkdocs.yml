# Project information
site_name: dstack
site_url: https://dstack.ai
site_author: dstack GmbH
site_description: >-
  dstack is an open-source control plane for running development, training, and inference jobs on GPUs - across hyperscalers, neoclouds, or on-prem.

# Repository
repo_url: https://github.com/dstackai/dstack
repo_name: dstackai/dstack
edit_uri: edit/master/docs/

#Copyright
copyright: © 2025 dstack

# Configuration
theme:
  name: material
  custom_dir: docs/overrides
  logo: assets/images/dstack-logo-notext.svg
  favicon: assets/images/dstack-fav-32.ico
  icon:
    repo: custom/github
    edit: material/pencil
    annotation: material/arrow-right-circle
  font:
    text: Source Sans Pro
    code: IBM Plex Mono
  palette:
    - media: "(prefers-color-scheme: light)"
      scheme: default
      primary: white
      accent: lilac
  #        toggle:
  #          icon: material/weather-night
  #          name: Switch to dark mode
  #      - media: "(prefers-color-scheme: dark)"
  #        scheme: slate
  #        primary: black
  #        accent: light blue
  #        toggle:
  #          icon: material/weather-sunny
  #          name: Switch to light mode
  features:
    - content.tooltips
    - navigation.path
    - content.code.copy
    - content.action.edit
    #    - navigation.indexes
    - navigation.tabs
    #    - navigation.instant
    #    - toc.integrate
    # Comment to switch to sections in sidebar
    - navigation.sections
    #    - navigation.expand
    - navigation.top
    - announce.dismiss
    - navigation.tracking
    - navigation.footer

# Plugins
plugins:
  - llmstxt-md:
      enable_copy_button: false
      sections:
        Getting started:
          - docs/index.md: What dstack is
          - docs/installation/index.md: How to set up the dstack server and the dstack CLI
          - docs/quickstart.md: How to get started and submit your first run
        Concepts:
          - docs/concepts/backends.md: How to configure backends - to connect dstack to cloud providers, Kubernetes clusters, etc
          - docs/concepts/fleets.md: How to create and manage fleets - required before submitting runs
          - docs/concepts/dev-environments.md: How to create dev environments - for interactive development using a desktop IDE
          - docs/concepts/tasks.md: How to run tasks - for training or fine-tuning, including distributed tasks
          - docs/concepts/services.md: How to deploy services - for model inference or web apps
          - docs/concepts/volumes.md: How to manage volumes - for persistent storage or caching
          - docs/concepts/secrets.md: How to manage secrets - for API keys or other sensitive data
          - docs/concepts/projects.md: How to manage projects - for managing separate teams
          - docs/concepts/gateways.md: How to manage gateways - enabling auto-scaling, rate limits, and custom domains
        Guides:
          - docs/guides/clusters.md: How to work with clusters - for distributed tasks
          - docs/guides/kubernetes.md: How to work with Kubernetes
          - docs/guides/server-deployment.md: Detailed guide on how to deploy the dstack server
          - docs/guides/troubleshooting.md: Common issues and how to troubleshoot them
          - docs/guides/metrics.md: How to monitor metrics
          - docs/guides/protips.md: Pro tips - tips and tricks to use dstack more efficiently
        Examples:
          - examples/single-node-training/trl/index.md: TRL
          - examples/single-node-training/axolotl/index.md: Axolotl
          - examples/distributed-training/trl/index.md: TRL
          - examples/distributed-training/axolotl/index.md: Axolotl
          - examples/distributed-training/ray-ragen/index.md: Ray+RAGEN
          - examples/clusters/nccl-rccl-tests/index.md: NCCL/RCCL tests
          - examples/inference/sglang/index.md: SGLang
          - examples/inference/vllm/index.md: vLLM
          - examples/inference/nim/index.md: NIM
          - examples/inference/trtllm/index.md: TensorRT-LLM
        Accelerators:
          - examples/accelerators/amd/index.md: AMD
          - examples/accelerators/tpu/index.md: TPU
          - examples/accelerators/tenstorrent/index.md: Tenstorrent
  - blog:
      blog_dir: blog
      post_url_format: "{slug}"
      blog_toc: true
      categories_url_format: "{slug}"
      archive: false
      categories_name: Blog
      categories_sort_reverse: true
  - social:
      cards_layout_options:
        background_color: "black"
        color: "#FFFFFF"
        font_family: "Roboto"
      #      debug: true
      cards_layout_dir: docs/layouts
      cards_layout: custom
  - search
  - redirects:
      redirect_maps:
        "blog/2024/02/08/resources-authentication-and-more.md": "https://github.com/dstackai/dstack/releases/0.15.0"
        "blog/2024/01/19/openai-endpoints-preview.md": "https://github.com/dstackai/dstack/releases/0.14.0"
        "blog/2023/12/22/disk-size-cuda-12-1-mixtral-and-more.md": "https://github.com/dstackai/dstack/releases/0.13.0"
        "blog/2023/11/21/vastai.md": "https://github.com/dstackai/dstack/releases/0.12.3"
        "blog/2023/10/31/tensordock.md": "https://github.com/dstackai/dstack/releases/0.12.2"
        "blog/2023/10/18/simplified-cloud-setup.md": "https://github.com/dstackai/dstack/releases/0.12.0"
        "blog/2023/08/22/multiple-clouds.md": "https://github.com/dstackai/dstack/releases/0.11"
        "blog/2023/08/07/services-preview.md": "https://github.com/dstackai/dstack/releases/0.10.7"
        "blog/2023/07/14/lambda-cloud-ga-and-docker-support.md": "https://github.com/dstackai/dstack/releases/0.10.5"
        "blog/2023/05/22/azure-support-better-ui-and-more.md": "https://github.com/dstackai/dstack/releases/0.9.1"
        "blog/2023/03/13/gcp-support-just-landed.md": "https://github.com/dstackai/dstack/releases/0.2"
        "blog/dstack-research.md": "https://dstack.ai/#get-started"
        "docs/dev-environments.md": "docs/concepts/dev-environments.md"
        "docs/tasks.md": "docs/concepts/tasks.md"
        "docs/services.md": "docs/concepts/services.md"
        "docs/fleets.md": "docs/concepts/fleets.md"
        "docs/examples/llms/llama31.md": "examples/llms/llama/index.md"
        "docs/examples/llms/llama32.md": "examples/llms/llama/index.md"
        "examples/llms/llama31/index.md": "examples/llms/llama/index.md"
        "examples/llms/llama32/index.md": "examples/llms/llama/index.md"
        "docs/examples/accelerators/amd/index.md": "examples/accelerators/amd/index.md"
        "docs/examples/deployment/nim/index.md": "examples/inference/nim/index.md"
        "docs/examples/deployment/vllm/index.md": "examples/inference/vllm/index.md"
        "docs/examples/deployment/tgi/index.md": "examples/inference/tgi/index.md"
        "providers.md": "partners.md"
        "backends.md": "partners.md"
        "blog/monitoring-gpu-usage.md": "blog/posts/dstack-metrics.md"
        "blog/inactive-dev-environments-auto-shutdown.md": "blog/posts/inactivity-duration.md"
        "blog/data-centers-and-private-clouds.md": "blog/posts/gpu-blocks-and-proxy-jump.md"
        "blog/distributed-training-with-aws-efa.md": "examples/clusters/aws/index.md"
        "blog/dstack-stats.md": "blog/posts/dstack-metrics.md"
        "docs/concepts/metrics.md": "docs/guides/metrics.md"
        "docs/guides/monitoring.md": "docs/guides/metrics.md"
        "blog/nvidia-and-amd-on-vultr.md.md": "blog/posts/nvidia-and-amd-on-vultr.md"
        "examples/misc/nccl-tests/index.md": "examples/clusters/nccl-rccl-tests/index.md"
        "examples/misc/a3high-clusters/index.md": "examples/clusters/gcp/index.md"
        "examples/misc/a3mega-clusters/index.md": "examples/clusters/gcp/index.md"
        "examples/distributed-training/nccl-tests/index.md": "examples/clusters/nccl-rccl-tests/index.md"
        "examples/distributed-training/rccl-tests/index.md": "examples/clusters/nccl-rccl-tests/index.md"
        "examples/deployment/nim/index.md": "examples/inference/nim/index.md"
        "examples/deployment/vllm/index.md": "examples/inference/vllm/index.md"
        "examples/deployment/tgi/index.md": "examples/inference/tgi/index.md"
        "examples/deployment/sglang/index.md": "examples/inference/sglang/index.md"
        "examples/deployment/trtllm/index.md": "examples/inference/trtllm/index.md"
        "examples/fine-tuning/trl/index.md": "examples/single-node-training/trl/index.md"
        "examples/fine-tuning/axolotl/index.md": "examples/single-node-training/axolotl/index.md"
        "blog/efa.md": "examples/clusters/aws/index.md"
        "docs/concepts/repos.md": "docs/concepts/dev-environments.md#repos"
        "examples/clusters/a3high/index.md": "examples/clusters/gcp/index.md"
        "examples/clusters/a3mega/index.md": "examples/clusters/gcp/index.md"
        "examples/clusters/a4/index.md": "examples/clusters/gcp/index.md"
        "examples/clusters/efa/index.md": "examples/clusters/aws/index.md"
  - typeset
  - gen-files:
      scripts: # always relative to mkdocs.yml
        - scripts/docs/gen_examples.py
        - scripts/docs/gen_cli_reference.py
        - scripts/docs/gen_openapi_reference.py
        - scripts/docs/gen_schema_reference.py
        - scripts/docs/gen_rest_plugin_spec_reference.py
  - mkdocstrings:
      handlers:
        python:
          options:
            docstring_style: google
            show_source: false
  - render_swagger

# Extensions
markdown_extensions:
  - pymdownx.emoji:
      emoji_index: !!python/name:material.extensions.emoji.twemoji
      emoji_generator: !!python/name:material.extensions.emoji.to_svg
      options:
        custom_icons:
          - overrides/.icons
  - pymdownx.superfences:
      custom_fences:
        - name: mermaid
          class: mermaid
          format: !!python/name:pymdownx.superfences.fence_code_format
  - attr_list
  - def_list
  - admonition
  - pymdownx.highlight
  - pymdownx.details
  - pymdownx.superfences
  - pymdownx.snippets:
      base_path: ["docs"]
  - pymdownx.tabbed:
      alternate_style: true
      slugify: !!python/object/apply:pymdownx.slugs.slugify
        kwds:
          case: lower
  - pymdownx.tasklist:
      custom_checkbox: true
  - toc:
      toc_depth: 3
      permalink: true
  - attr_list
  - md_in_html
  - footnotes
  - tables

# Customization
extra_css:
  - assets/stylesheets/extra.css
  - assets/stylesheets/termynal.css
  - assets/stylesheets/landing.css
  - assets/stylesheets/pricing.css
extra_javascript:
  - assets/javascripts/extra.js
  - assets/javascripts/pricing.js
extra:
  homepage: /
  generator: false
  analytics:
    provider: google
    property: G-JX21114P7B
  social:
    # - icon: /fontawesome/brands/python
    #   link: https://pypi.org/project/dstack
    # - icon: /fontawesome/brands/docker
    #   link: https://hub.docker.com/r/dstackai/dstack
    - icon: /fontawesome/brands/github
      link: https://github.com/dstackai/dstack
    - icon: /fontawesome/brands/discord
      link: https://discord.gg/u8SmfwPpMd
    - icon: /simple/x
      link: https://twitter.com/dstackai
    - icon: /fontawesome/brands/linkedin
      link: https://www.linkedin.com/company/dstackai
  status:
    new: Recently added
# Page tree
nav:
  - Home: index.md
  - Docs:
      - Getting started:
          - Overview: docs/index.md
          - Installation: docs/installation/index.md
          - Quickstart: docs/quickstart.md
      - Concepts:
          - Backends: docs/concepts/backends.md
          - Fleets: docs/concepts/fleets.md
          - Dev environments: docs/concepts/dev-environments.md
          - Tasks: docs/concepts/tasks.md
          - Services: docs/concepts/services.md
          - Volumes: docs/concepts/volumes.md
          - Secrets: docs/concepts/secrets.md
          - Projects: docs/concepts/projects.md
          - Gateways: docs/concepts/gateways.md
      - Guides:
          - Clusters: docs/guides/clusters.md
          - Kubernetes: docs/guides/kubernetes.md
          - Server deployment: docs/guides/server-deployment.md
          - Troubleshooting: docs/guides/troubleshooting.md
          - Metrics: docs/guides/metrics.md
          - Protips: docs/guides/protips.md
          - Migration: docs/guides/migration.md
      - Reference:
          - .dstack.yml:
              - dev-environment: docs/reference/dstack.yml/dev-environment.md
              - task: docs/reference/dstack.yml/task.md
              - service: docs/reference/dstack.yml/service.md
              - fleet: docs/reference/dstack.yml/fleet.md
              - gateway: docs/reference/dstack.yml/gateway.md
              - volume: docs/reference/dstack.yml/volume.md
          - server/config.yml: docs/reference/server/config.yml.md
          - CLI:
              - dstack server: docs/reference/cli/dstack/server.md
              - dstack init: docs/reference/cli/dstack/init.md
              - dstack apply: docs/reference/cli/dstack/apply.md
              - dstack delete: docs/reference/cli/dstack/delete.md
              - dstack ps: docs/reference/cli/dstack/ps.md
              - dstack stop: docs/reference/cli/dstack/stop.md
              - dstack attach: docs/reference/cli/dstack/attach.md
              - dstack login: docs/reference/cli/dstack/login.md
              - dstack logs: docs/reference/cli/dstack/logs.md
              - dstack metrics: docs/reference/cli/dstack/metrics.md
              - dstack event: docs/reference/cli/dstack/event.md
              - dstack project: docs/reference/cli/dstack/project.md
              - dstack fleet: docs/reference/cli/dstack/fleet.md
              - dstack offer: docs/reference/cli/dstack/offer.md
              - dstack volume: docs/reference/cli/dstack/volume.md
              - dstack gateway: docs/reference/cli/dstack/gateway.md
              - dstack secret: docs/reference/cli/dstack/secret.md
          - API:
              - Python API: docs/reference/api/python/index.md
              - REST API: docs/reference/api/rest/index.md
          - Environment variables: docs/reference/environment-variables.md
          - .dstack/profiles.yml: docs/reference/profiles.yml.md
          - Plugins:
              - Python API: docs/reference/plugins/python/index.md
              - REST API: docs/reference/plugins/rest/index.md
          - llms-full.txt: https://dstack.ai/llms-full.txt
  - Examples:
<<<<<<< HEAD
      - examples.md
      - Single-node training:
          - TRL: examples/single-node-training/trl/index.md
          - Axolotl: examples/single-node-training/axolotl/index.md
      - Distributed training:
          - TRL: examples/distributed-training/trl/index.md
          - Axolotl: examples/distributed-training/axolotl/index.md
          - Ray+RAGEN: examples/distributed-training/ray-ragen/index.md
      - Clusters:
          - AWS: examples/clusters/aws/index.md
          - GCP: examples/clusters/gcp/index.md
          - Crusoe: examples/clusters/crusoe/index.md
          - NCCL/RCCL tests: examples/clusters/nccl-rccl-tests/index.md
      - Inference:
          - SGLang: examples/inference/sglang/index.md
          - vLLM: examples/inference/vllm/index.md
          - TGI: examples/inference/tgi/index.md
          - NIM: examples/inference/nim/index.md
          - TensorRT-LLM: examples/inference/trtllm/index.md
      - Accelerators:
          - AMD: examples/accelerators/amd/index.md
          - TPU: examples/accelerators/tpu/index.md
          - Intel Gaudi: examples/accelerators/intel/index.md
          - Tenstorrent: examples/accelerators/tenstorrent/index.md
      - Models:
          - Wan2.2: examples/models/wan22/index.md
  - Blog:
      - blog/index.md
=======
    - examples.md
    - Single-node training:
        - TRL: examples/single-node-training/trl/index.md
        - Axolotl: examples/single-node-training/axolotl/index.md
    - Distributed training:
        - TRL: examples/distributed-training/trl/index.md
        - Axolotl: examples/distributed-training/axolotl/index.md
        - Ray+RAGEN: examples/distributed-training/ray-ragen/index.md
    - Clusters:
        - AWS: examples/clusters/aws/index.md
        - GCP: examples/clusters/gcp/index.md
        - Lambda: examples/clusters/lambda/index.md
        - Crusoe: examples/clusters/crusoe/index.md
        - NCCL/RCCL tests: examples/clusters/nccl-rccl-tests/index.md
    - Inference:
        - SGLang: examples/inference/sglang/index.md
        - vLLM: examples/inference/vllm/index.md
        - TGI:  examples/inference/tgi/index.md
        - NIM: examples/inference/nim/index.md
        - TensorRT-LLM: examples/inference/trtllm/index.md
    - Accelerators:
        - AMD: examples/accelerators/amd/index.md
        - TPU: examples/accelerators/tpu/index.md
        - Intel Gaudi: examples/accelerators/intel/index.md
        - Tenstorrent: examples/accelerators/tenstorrent/index.md
    - Models:
        - Wan2.2: examples/models/wan22/index.md
  - Blog: 
    - blog/index.md
>>>>>>> 12d182eb
  - Case studies: blog/case-studies.md
  - Benchmarks: blog/benchmarks.md
#  - Discord: https://discord.gg/u8SmfwPpMd" target="_blank
#  - Changelog: https://github.com/dstackai/dstack/releases" target="_blank
#  - GitHub: https://github.com/dstackai/dstack" target="_blank
#  - Sign in: https://sky.dstack.ai" target="_blank<|MERGE_RESOLUTION|>--- conflicted
+++ resolved
@@ -315,7 +315,6 @@
               - REST API: docs/reference/plugins/rest/index.md
           - llms-full.txt: https://dstack.ai/llms-full.txt
   - Examples:
-<<<<<<< HEAD
       - examples.md
       - Single-node training:
           - TRL: examples/single-node-training/trl/index.md
@@ -327,6 +326,7 @@
       - Clusters:
           - AWS: examples/clusters/aws/index.md
           - GCP: examples/clusters/gcp/index.md
+          - Lambda: examples/clusters/lambda/index.md
           - Crusoe: examples/clusters/crusoe/index.md
           - NCCL/RCCL tests: examples/clusters/nccl-rccl-tests/index.md
       - Inference:
@@ -344,37 +344,6 @@
           - Wan2.2: examples/models/wan22/index.md
   - Blog:
       - blog/index.md
-=======
-    - examples.md
-    - Single-node training:
-        - TRL: examples/single-node-training/trl/index.md
-        - Axolotl: examples/single-node-training/axolotl/index.md
-    - Distributed training:
-        - TRL: examples/distributed-training/trl/index.md
-        - Axolotl: examples/distributed-training/axolotl/index.md
-        - Ray+RAGEN: examples/distributed-training/ray-ragen/index.md
-    - Clusters:
-        - AWS: examples/clusters/aws/index.md
-        - GCP: examples/clusters/gcp/index.md
-        - Lambda: examples/clusters/lambda/index.md
-        - Crusoe: examples/clusters/crusoe/index.md
-        - NCCL/RCCL tests: examples/clusters/nccl-rccl-tests/index.md
-    - Inference:
-        - SGLang: examples/inference/sglang/index.md
-        - vLLM: examples/inference/vllm/index.md
-        - TGI:  examples/inference/tgi/index.md
-        - NIM: examples/inference/nim/index.md
-        - TensorRT-LLM: examples/inference/trtllm/index.md
-    - Accelerators:
-        - AMD: examples/accelerators/amd/index.md
-        - TPU: examples/accelerators/tpu/index.md
-        - Intel Gaudi: examples/accelerators/intel/index.md
-        - Tenstorrent: examples/accelerators/tenstorrent/index.md
-    - Models:
-        - Wan2.2: examples/models/wan22/index.md
-  - Blog: 
-    - blog/index.md
->>>>>>> 12d182eb
   - Case studies: blog/case-studies.md
   - Benchmarks: blog/benchmarks.md
 #  - Discord: https://discord.gg/u8SmfwPpMd" target="_blank
