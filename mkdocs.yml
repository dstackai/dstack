# Project information
site_name: dstack
site_url: https://dstack.ai
site_author: dstack GmbH
site_description: >-
  dstack is an open-source AI container orchestration engine working with any cloud or data center.

# Repository
repo_url: https://github.com/dstackai/dstack
repo_name: dstackai/dstack
edit_uri: edit/master/docs/

#Copyright
copyright: © 2025 dstack

# Configuration
theme:
  name: material
  custom_dir: docs/overrides
  logo: assets/images/dstack-logo-notext.svg
  favicon: assets/images/dstack-fav-32.ico
  icon:
    repo: custom/github
    edit: material/pencil
    annotation: material/arrow-right-circle
  font:
    text: Source Sans Pro
    code: IBM Plex Mono
  palette:
    - media: "(prefers-color-scheme: light)"
      scheme: default
      primary: white
      accent: lilac
  #        toggle:
  #          icon: material/weather-night
  #          name: Switch to dark mode
  #      - media: "(prefers-color-scheme: dark)"
  #        scheme: slate
  #        primary: black
  #        accent: light blue
  #        toggle:
  #          icon: material/weather-sunny
  #          name: Switch to light mode
  features:
    - content.tooltips
    - navigation.path
    - content.code.copy
    - content.action.edit
    #    - navigation.indexes
    - navigation.tabs
    #    - navigation.instant
    #    - toc.integrate
    - navigation.sections
    #    - navigation.expand
    - navigation.top
    - announce.dismiss
    - navigation.tracking
    - navigation.footer

# Plugins
plugins:
  - blog:
      blog_dir: blog
      post_url_format: "{slug}"
      blog_toc: true
  - social:
      cards_layout_options:
        background_color: "black"
        color: "#FFFFFF"
        font_family: "Roboto"
#      debug: true
      cards_layout_dir: docs/layouts
      cards_layout: custom
  - search
  - redirects:
      redirect_maps:
        'blog/2024/02/08/resources-authentication-and-more.md': 'https://github.com/dstackai/dstack/releases/0.15.0'
        'blog/2024/01/19/openai-endpoints-preview.md': 'https://github.com/dstackai/dstack/releases/0.14.0'
        'blog/2023/12/22/disk-size-cuda-12-1-mixtral-and-more.md': 'https://github.com/dstackai/dstack/releases/0.13.0'
        'blog/2023/11/21/vastai.md': 'https://github.com/dstackai/dstack/releases/0.12.3'
        'blog/2023/10/31/tensordock.md': 'https://github.com/dstackai/dstack/releases/0.12.2'
        'blog/2023/10/18/simplified-cloud-setup.md': 'https://github.com/dstackai/dstack/releases/0.12.0'
        'blog/2023/08/22/multiple-clouds.md': 'https://github.com/dstackai/dstack/releases/0.11'
        'blog/2023/08/07/services-preview.md': 'https://github.com/dstackai/dstack/releases/0.10.7'
        'blog/2023/07/14/lambda-cloud-ga-and-docker-support.md': 'https://github.com/dstackai/dstack/releases/0.10.5'
        'blog/2023/05/22/azure-support-better-ui-and-more.md': 'https://github.com/dstackai/dstack/releases/0.9.1'
        'blog/2023/03/13/gcp-support-just-landed.md': 'https://github.com/dstackai/dstack/releases/0.2'
        'blog/dstack-research.md': 'https://dstack.ai/#get-started'
        'docs/dev-environments.md': 'docs/concepts/dev-environments.md'
        'docs/tasks.md': 'docs/concepts/tasks.md'
        'docs/services.md': 'docs/concepts/services.md'
        'docs/fleets.md': 'docs/concepts/fleets.md'
        'docs/examples/llms/llama31.md': 'examples/llms/llama/index.md'
        'docs/examples/llms/llama32.md': 'examples/llms/llama/index.md'
        'examples/llms/llama31/index.md': 'examples/llms/llama/index.md'
        'examples/llms/llama32/index.md': 'examples/llms/llama/index.md'
        'docs/examples/accelerators/amd/index.md': 'examples/accelerators/amd/index.md'
        'docs/examples/deployment/nim/index.md': 'examples/deployment/nim/index.md'
        'docs/examples/deployment/vllm/index.md': 'examples/deployment/vllm/index.md'
        'docs/examples/deployment/tgi/index.md': 'examples/deployment/tgi/index.md'
        'providers.md': 'partners.md'
        'backends.md': 'partners.md'
        'blog/ambassador-program.md': 'blog/archive/ambassador-program.md'
        'blog/monitoring-gpu-usage.md': 'blog/posts/dstack-metrics.md'
        'blog/inactive-dev-environments-auto-shutdown.md': 'blog/posts/inactivity-duration.md'
        'blog/data-centers-and-private-clouds.md': 'blog/posts/gpu-blocks-and-proxy-jump.md'
        'blog/distributed-training-with-aws-efa.md': 'blog/posts/efa.md'
        'blog/dstack-stats.md': 'blog/posts/dstack-metrics.md'
  - typeset
  - gen-files:
      scripts:  # always relative to mkdocs.yml
        - scripts/docs/gen_examples.py
        - scripts/docs/gen_cli_reference.py
        - scripts/docs/gen_openapi_reference.py
        - scripts/docs/gen_schema_reference.py
  - mkdocstrings:
      handlers:
        python:
          options:
            docstring_style: google
            show_source: false
  - render_swagger

# Extensions
markdown_extensions:
  - pymdownx.emoji:
      emoji_index: !!python/name:material.extensions.emoji.twemoji
      emoji_generator: !!python/name:material.extensions.emoji.to_svg
      options:
        custom_icons:
          - overrides/.icons
  - pymdownx.superfences:
      custom_fences:
        - name: mermaid
          class: mermaid
          format: !!python/name:pymdownx.superfences.fence_code_format
  - attr_list
  - def_list
  - admonition
  - pymdownx.highlight
  - pymdownx.details
  - pymdownx.superfences
  - pymdownx.snippets:
      base_path: ["docs"]
  - pymdownx.tabbed:
      alternate_style: true
      slugify: !!python/object/apply:pymdownx.slugs.slugify
        kwds:
          case: lower
  - pymdownx.tasklist:
      custom_checkbox: true
  - toc:
      toc_depth: 5
      permalink: true
  - attr_list
  - md_in_html
  - footnotes
  - tables

# Customization
extra_css:
  - assets/stylesheets/extra.css
  - assets/stylesheets/termynal.css
  - assets/stylesheets/landing.css
  - assets/stylesheets/pricing.css
extra_javascript:
  - assets/javascripts/extra.js
  - assets/javascripts/pricing.js
extra:
  homepage: /
  generator: false
  analytics:
    provider: google
    property: G-JX21114P7B
  social:
    - icon: /fontawesome/brands/python
      link: https://pypi.org/project/dstack
    - icon: /fontawesome/brands/docker
      link: https://hub.docker.com/r/dstackai/dstack
    - icon: /fontawesome/brands/github
      link: https://github.com/dstackai/dstack
    - icon: /fontawesome/brands/discord
      link: https://discord.gg/u8SmfwPpMd
    - icon: /simple/x
      link: https://twitter.com/dstackai
    - icon: /fontawesome/brands/linkedin
      link: https://twitter.com/dstackai
  status:
    new: Recently added
# Page tree
nav:
  - Home: index.md
  - Docs:
      - Getting started:
          - Overview: docs/index.md
          - Installation: docs/installation/index.md
          - Quickstart: docs/quickstart.md
      - Concepts:
          - Dev environments: docs/concepts/dev-environments.md
          - Tasks: docs/concepts/tasks.md
          - Services: docs/concepts/services.md
          - Fleets: docs/concepts/fleets.md
          - Volumes: docs/concepts/volumes.md
          - Repos: docs/concepts/repos.md
          - Metrics: docs/concepts/metrics.md
          - Backends: docs/concepts/backends.md
          - Projects: docs/concepts/projects.md
          - Gateways: docs/concepts/gateways.md
      - Guides:
          - Protips: docs/guides/protips.md
          - Server deployment: docs/guides/server-deployment.md
          - Troubleshooting: docs/guides/troubleshooting.md
      - Reference:
        - .dstack.yml:
            - dev-environment: docs/reference/dstack.yml/dev-environment.md
            - task: docs/reference/dstack.yml/task.md
            - service: docs/reference/dstack.yml/service.md
            - fleet: docs/reference/dstack.yml/fleet.md
            - gateway: docs/reference/dstack.yml/gateway.md
            - volume: docs/reference/dstack.yml/volume.md
        - server/config.yml: docs/reference/server/config.yml.md
        - CLI:
            - dstack server: docs/reference/cli/dstack/server.md
            - dstack init: docs/reference/cli/dstack/init.md
            - dstack apply: docs/reference/cli/dstack/apply.md
            - dstack delete: docs/reference/cli/dstack/delete.md
            - dstack ps: docs/reference/cli/dstack/ps.md
            - dstack stop: docs/reference/cli/dstack/stop.md
            - dstack attach: docs/reference/cli/dstack/attach.md
            - dstack logs: docs/reference/cli/dstack/logs.md
            - dstack metrics: docs/reference/cli/dstack/metrics.md
            - dstack config: docs/reference/cli/dstack/config.md
            - dstack fleet: docs/reference/cli/dstack/fleet.md
            - dstack volume: docs/reference/cli/dstack/volume.md
            - dstack gateway: docs/reference/cli/dstack/gateway.md
        - API:
            - Python API: docs/reference/api/python/index.md
            - REST API: docs/reference/api/rest/index.md
        - Environment variables: docs/reference/environment-variables.md
  - Examples:
    - examples.md
    - Fine-tuning:
        - TRL: examples/fine-tuning/trl/index.md
        - Axolotl: examples/fine-tuning/axolotl/index.md
    - Deployment:
        - SGLang: examples/deployment/sglang/index.md
        - vLLM: examples/deployment/vllm/index.md
        - TGI:  examples/deployment/tgi/index.md
        - NIM: examples/deployment/nim/index.md
<<<<<<< HEAD
        - SGLang: examples/deployment/sglang/index.md
        - TensorRT-LLM: examples/deployment/trtllm/index.md
    - Fine-tuning:
        - Axolotl: examples/fine-tuning/axolotl/index.md
        - TRL: examples/fine-tuning/trl/index.md
=======
    - LLMs:
        - Deepseek: examples/llms/deepseek/index.md
        - Llama: examples/llms/llama/index.md
>>>>>>> a39e9462
    - Accelerators:
        - AMD: examples/accelerators/amd/index.md
        - Intel Gaudi: examples/accelerators/intel/index.md
        - TPU: examples/accelerators/tpu/index.md
    - Misc:
        - Docker Compose: examples/misc/docker-compose/index.md
        - NCCL Tests: examples/misc/nccl-tests/index.md
        - A3 Mega: examples/misc/a3mega-clusters/index.md
#  - Community: community.md
#  - Partners: partners.md
  - Blog:
      - blog/index.md
  - Discord: https://discord.gg/u8SmfwPpMd" target="_blank
#  - Changelog: https://github.com/dstackai/dstack/releases" target="_blank
#  - GitHub: https://github.com/dstackai/dstack" target="_blank
#  - Sign in: https://sky.dstack.ai" target="_blank<|MERGE_RESOLUTION|>--- conflicted
+++ resolved
@@ -247,17 +247,10 @@
         - vLLM: examples/deployment/vllm/index.md
         - TGI:  examples/deployment/tgi/index.md
         - NIM: examples/deployment/nim/index.md
-<<<<<<< HEAD
-        - SGLang: examples/deployment/sglang/index.md
         - TensorRT-LLM: examples/deployment/trtllm/index.md
-    - Fine-tuning:
-        - Axolotl: examples/fine-tuning/axolotl/index.md
-        - TRL: examples/fine-tuning/trl/index.md
-=======
     - LLMs:
         - Deepseek: examples/llms/deepseek/index.md
         - Llama: examples/llms/llama/index.md
->>>>>>> a39e9462
     - Accelerators:
         - AMD: examples/accelerators/amd/index.md
         - Intel Gaudi: examples/accelerators/intel/index.md
