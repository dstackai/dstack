--- conflicted
+++ resolved
@@ -3,15 +3,10 @@
 from fastapi import APIRouter, Depends
 from fastapi.security import HTTPBearer
 
-<<<<<<< HEAD
 
 from dstack.hub.security.scope import Scope
 from dstack.core.repo import RepoAddress
 from dstack.core.secret import Secret
-=======
-from dstack.hub.models import RepoAddress, Secret
-from dstack.hub.security.scope import Scope
->>>>>>> 94db8122
 
 router = APIRouter(prefix="/api/hub", tags=["secrets"])
 
