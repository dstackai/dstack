from fastapi import APIRouter, Depends

<<<<<<< HEAD
from dstack.core.job import Job, JobStatus
=======
from dstack.core.job import Job
>>>>>>> 85f0fa57
from dstack.hub.models import StopRunners
from dstack.hub.routers.cache import get_backend
from dstack.hub.routers.util import get_project
from dstack.hub.security.permissions import ProjectMember

router = APIRouter(
    prefix="/api/project", tags=["runners"], dependencies=[Depends(ProjectMember())]
)


<<<<<<< HEAD
@router.post("/{hub_name}/runners/run", dependencies=[Depends(Scope("runners:run:write"))])
async def run_runners(hub_name: str, job: Job):
    hub = await get_hub(hub_name=hub_name)
    backend = get_backend(hub)
    backend.run_job(job=job, failed_to_start_job_new_status=JobStatus.PENDING)
=======
@router.post("/{project_name}/runners/run")
async def run_runners(project_name: str, job: Job):
    project = await get_project(project_name=project_name)
    backend = get_backend(project)
    backend.run_job(job=job)
>>>>>>> 85f0fa57


@router.post("/{project_name}/runners/stop")
async def stop_runners(project_name: str, body: StopRunners):
    project = await get_project(project_name=project_name)
    backend = get_backend(project)
    backend.stop_job(repo_address=body.repo_address, job_id=body.job_id, abort=body.abort)<|MERGE_RESOLUTION|>--- conflicted
+++ resolved
@@ -1,10 +1,6 @@
 from fastapi import APIRouter, Depends
 
-<<<<<<< HEAD
 from dstack.core.job import Job, JobStatus
-=======
-from dstack.core.job import Job
->>>>>>> 85f0fa57
 from dstack.hub.models import StopRunners
 from dstack.hub.routers.cache import get_backend
 from dstack.hub.routers.util import get_project
@@ -15,19 +11,11 @@
 )
 
 
-<<<<<<< HEAD
-@router.post("/{hub_name}/runners/run", dependencies=[Depends(Scope("runners:run:write"))])
-async def run_runners(hub_name: str, job: Job):
-    hub = await get_hub(hub_name=hub_name)
-    backend = get_backend(hub)
-    backend.run_job(job=job, failed_to_start_job_new_status=JobStatus.PENDING)
-=======
 @router.post("/{project_name}/runners/run")
 async def run_runners(project_name: str, job: Job):
     project = await get_project(project_name=project_name)
     backend = get_backend(project)
-    backend.run_job(job=job)
->>>>>>> 85f0fa57
+    backend.run_job(job=job, failed_to_start_job_new_status=JobStatus.PENDING)
 
 
 @router.post("/{project_name}/runners/stop")
