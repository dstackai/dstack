from typing import List, Optional


class ConfigError(Exception):
    def __init__(self, message: Optional[str] = None):
        self.message = message


class HubConfigError(ConfigError):
    def __init__(self, message: str = "", code: str = "invalid_config", fields: List[str] = None):
        self.message = message
        self.code = code
        self.fields = fields if fields is not None else []


class BackendError(Exception):
    def __init__(self, message: Optional[str] = None):
        self.message = message


<<<<<<< HEAD
class SecretError(Exception):
    def __init__(self, message: Optional[str] = None):
        self.message = message


class NotInitializedError(Exception):
    pass
=======
class NoMatchingInstanceError(BackendError):
    code = "no_matching_instance"
>>>>>>> be44e63f
<|MERGE_RESOLUTION|>--- conflicted
+++ resolved
@@ -18,15 +18,9 @@
         self.message = message
 
 
-<<<<<<< HEAD
-class SecretError(Exception):
-    def __init__(self, message: Optional[str] = None):
-        self.message = message
+class NoMatchingInstanceError(BackendError):
+    code = "no_matching_instance"
 
 
 class NotInitializedError(Exception):
-    pass
-=======
-class NoMatchingInstanceError(BackendError):
-    code = "no_matching_instance"
->>>>>>> be44e63f
+    pass