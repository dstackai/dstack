import argparse
import json
import os
import sys
from argparse import Namespace

import requests
import yaml
from git import InvalidGitRepositoryError
from jsonschema import validate, ValidationError

from dstack.cli.logs import logs_func
from dstack.cli.schema import workflows_schema_yaml
from dstack.cli.common import load_workflows, load_variables, load_repo_data, load_providers
from dstack.cli.runs import runs_func
from dstack.config import get_config, ConfigurationError


# TODO: Support dstack run (WORKFLOW | PROVIDER[:BRANCH]) --dry-run (dry-run is a boolean property of a run,
#  the dry-run arguments automatically enables --follow)
# TODO: Support dstack run (WORKFLOW | PROVIDER[:BRANCH]) --help
def register_parsers(main_subparsers, main_parser):
    parser = main_subparsers.add_parser("run", help="Run a workflow or provider"
                                        )
    parser.add_argument("workflow_or_provider", metavar="(WORKFLOW | PROVIDER[:BRANCH])", type=str,
                        help="A name of a workflow or a provider")
    parser.add_argument("--follow", "-f", help="Whether to continuously poll for new logs. By default, the command "
                                               "will exit once there are no more logs to display. To exit from this "
                                               "mode, use Control-C.", action="store_true")
    parser.add_argument("vars", metavar="VARS", nargs=argparse.ZERO_OR_MORE,
                        help="Override workflow workflow_variables")
    parser.add_argument("args", metavar="ARGS", nargs=argparse.ZERO_OR_MORE, help="Override provider arguments")
    workflows_yaml = load_workflows()
    providers_yaml = load_providers()
    workflow_variables = load_variables()
    workflows = (workflows_yaml.get("workflows") or []) if workflows_yaml is not None else []
    providers = (providers_yaml.get("providers") or []) if providers_yaml is not None else []
    workflow_names = [w.get("name") for w in workflows]
    provider_names = [p.get("name") for p in providers]
    workflow_providers = {w.get("name"): w.get("provider") for w in workflows}

    def default_run_func(args):
        try:
            if workflows:
                validate(workflows_yaml, yaml.load(workflows_schema_yaml, Loader=yaml.FullLoader))
            repo_url, repo_branch, repo_hash, repo_diff = load_repo_data()
            dstack_config = get_config()
            # # TODO: Support non-default profiles
            profile = dstack_config.get_profile("default")

            provider_args = args.vars + args.args + args.unknown

            workflow_name = None
            provider_name = None
<<<<<<< HEAD
            provider_repo = None
=======
>>>>>>> bd43c7e3
            provider_branch = None
            variables = {}
            if args.workflow_or_provider in workflow_names:
                workflow_name = args.workflow_or_provider
<<<<<<< HEAD
                if isinstance(workflow_providers[workflow_name], str):
                    provider_name = workflow_providers[workflow_name]
                else:
                    provider_name = workflow_providers[workflow_name]["name"]
                    provider_repo = workflow_providers[workflow_name]["repo"]
                if "@" in provider_name:
                    tokens = provider_name.split('@', maxsplit=1)
                    provider_name = tokens[0]
                    provider_branch = tokens[1]

                for idx, arg in enumerate(provider_args[:]):
                    if arg.startswith('--'):
                        arg_name = arg[2:]
                        if workflow_variables.get(workflow_name) and arg_name in workflow_variables[workflow_name] \
                                and idx < len(provider_args) - 1:
                            variables[arg_name] = provider_args[idx + 1]
                            del provider_args[idx]
                            del provider_args[idx]
                        if workflow_variables.get("global") and arg_name in workflow_variables["global"] \
                                and idx < len(provider_args) - 1:
                            variables[arg_name] = provider_args[idx + 1]
                            del provider_args[idx]
                            del provider_args[idx]
            else:
                if "@" in args.workflow_or_provider:
                    tokens = args.workflow_or_provider.split('@', maxsplit=1)
                    provider_name = tokens[0]
                    provider_branch = tokens[1]
                else:
=======
                provider_name = workflow_providers[workflow_name]

                for idx, arg in enumerate(provider_args[:]):
                    if arg.startswith('--'):
                        arg_name = arg[2:]
                        if workflow_variables.get(workflow_name) and arg_name in workflow_variables[workflow_name] \
                                and idx < len(provider_args) - 1:
                            variables[arg_name] = provider_args[idx + 1]
                            del provider_args[idx]
                            del provider_args[idx]
                        if workflow_variables.get("global") and arg_name in workflow_variables["global"] \
                                and idx < len(provider_args) - 1:
                            variables[arg_name] = provider_args[idx + 1]
                            del provider_args[idx]
                            del provider_args[idx]
            else:
                if "@" in args.workflow_or_provider:
                    tokens = args.workflow_or_provider.split('@', maxsplit=1)
                    provider_name = tokens[0]
                    provider_branch = tokens[1]
                else:
>>>>>>> bd43c7e3
                    provider_name = args.workflow_or_provider

                # TODO: Support --repo to enable providers from other repos
                if not provider_branch:
                    if provider_name not in (provider_names + ["python", "cli", "docker"]):
                        sys.exit(f"No workflow or provider with the name `{provider_name}` is found.\n"
                                 f"If you're referring to a workflow, make sure it is defined in .dstack/workflows.yaml.\n"
                                 f"If you're referring to a provider, make sure it is defined in .dstack/providers.yaml.")

                if workflow_variables.get("global"):
                    for idx, arg in enumerate(provider_args[:]):
                        if arg.startswith('--'):
                            arg_name = arg[2:]
                            if arg_name in workflow_variables["global"] \
                                    and idx < len(provider_args) - 1:
                                variables[arg_name] = provider_args[idx + 1]
                                del provider_args[idx]
                                del provider_args[idx]

            # # TODO: Support large repo_diff
            headers = {
                "Content-Type": f"application/json; charset=utf-8"
            }
            if profile.token is not None:
                headers["Authorization"] = f"Bearer {profile.token}"

            data = {
                "workflow_name": workflow_name,
                "provider_name": provider_name,
<<<<<<< HEAD
                "provider_repo": provider_repo,
=======
>>>>>>> bd43c7e3
                "provider_branch": provider_branch,
                "provider_args": provider_args,
                "repo_url": repo_url,
                "repo_branch": repo_branch,
                "repo_hash": repo_hash,
<<<<<<< HEAD
                "variables": variables
=======
                "workflow_variables": variables
>>>>>>> bd43c7e3
            }
            if repo_diff:
                data["repo_diff"] = repo_diff

            data_bytes = json.dumps(data).encode("utf-8")
            response = requests.request(method="POST", url=f"{profile.server}/runs/submit",
                                        data=data_bytes,
                                        headers=headers, verify=profile.verify)
            if response.status_code == 200:
                runs_func(Namespace(run_name=response.json().get("run_name"), last=1))
                if args.follow:
                    logs_func(Namespace(run_name_or_job_id=response.json().get("run_name"),
                                        follow=True, since="1d"))
            elif response.status_code == 404 and response.json().get("message") == "repo not found":
                sys.exit("Call 'dstack init' first")
            else:
                response.raise_for_status()

        except ConfigurationError:
            sys.exit(f"Call 'dstack config' first")
        except InvalidGitRepositoryError:
            sys.exit(f"{os.getcwd()} is not a Git repo")
        except ValidationError as e:
            sys.exit(f"There a syntax error in {os.getcwd()}/.dstack/workflows.yaml:\n\n{e}")

    parser.set_defaults(func=default_run_func)<|MERGE_RESOLUTION|>--- conflicted
+++ resolved
@@ -52,45 +52,10 @@
 
             workflow_name = None
             provider_name = None
-<<<<<<< HEAD
-            provider_repo = None
-=======
->>>>>>> bd43c7e3
             provider_branch = None
             variables = {}
             if args.workflow_or_provider in workflow_names:
                 workflow_name = args.workflow_or_provider
-<<<<<<< HEAD
-                if isinstance(workflow_providers[workflow_name], str):
-                    provider_name = workflow_providers[workflow_name]
-                else:
-                    provider_name = workflow_providers[workflow_name]["name"]
-                    provider_repo = workflow_providers[workflow_name]["repo"]
-                if "@" in provider_name:
-                    tokens = provider_name.split('@', maxsplit=1)
-                    provider_name = tokens[0]
-                    provider_branch = tokens[1]
-
-                for idx, arg in enumerate(provider_args[:]):
-                    if arg.startswith('--'):
-                        arg_name = arg[2:]
-                        if workflow_variables.get(workflow_name) and arg_name in workflow_variables[workflow_name] \
-                                and idx < len(provider_args) - 1:
-                            variables[arg_name] = provider_args[idx + 1]
-                            del provider_args[idx]
-                            del provider_args[idx]
-                        if workflow_variables.get("global") and arg_name in workflow_variables["global"] \
-                                and idx < len(provider_args) - 1:
-                            variables[arg_name] = provider_args[idx + 1]
-                            del provider_args[idx]
-                            del provider_args[idx]
-            else:
-                if "@" in args.workflow_or_provider:
-                    tokens = args.workflow_or_provider.split('@', maxsplit=1)
-                    provider_name = tokens[0]
-                    provider_branch = tokens[1]
-                else:
-=======
                 provider_name = workflow_providers[workflow_name]
 
                 for idx, arg in enumerate(provider_args[:]):
@@ -112,7 +77,6 @@
                     provider_name = tokens[0]
                     provider_branch = tokens[1]
                 else:
->>>>>>> bd43c7e3
                     provider_name = args.workflow_or_provider
 
                 # TODO: Support --repo to enable providers from other repos
@@ -142,20 +106,12 @@
             data = {
                 "workflow_name": workflow_name,
                 "provider_name": provider_name,
-<<<<<<< HEAD
-                "provider_repo": provider_repo,
-=======
->>>>>>> bd43c7e3
                 "provider_branch": provider_branch,
                 "provider_args": provider_args,
                 "repo_url": repo_url,
                 "repo_branch": repo_branch,
                 "repo_hash": repo_hash,
-<<<<<<< HEAD
-                "variables": variables
-=======
                 "workflow_variables": variables
->>>>>>> bd43c7e3
             }
             if repo_diff:
                 data["repo_diff"] = repo_diff
