from argparse import Namespace

from rich.prompt import Confirm

<<<<<<< HEAD
from dstack.api.hub import HubClient
from dstack.api.repos import load_repo
from dstack.cli.commands import BasicCommand
from dstack.cli.common import check_backend, check_config, check_git, check_init, console
from dstack.cli.config import config
=======
from dstack.cli.commands import BasicCommand
from dstack.cli.common import check_backend, check_config, check_git, check_init, console
from dstack.cli.config import get_hub_client
>>>>>>> cc5cd753


class RMCommand(BasicCommand):
    NAME = "rm"
    DESCRIPTION = "Remove run(s)"

    def __init__(self, parser):
        super(RMCommand, self).__init__(parser)

    def register(self):
        self._parser.add_argument(
            "--project",
            type=str,
            help="Hub project to execute the command",
            default=None,
        )
        self._parser.add_argument(
            "run_name", metavar="RUN", type=str, nargs="?", help="A name of a run"
        )
        self._parser.add_argument(
            "-a",
            "--all",
            help="Remove all finished runs",
            dest="all",
            action="store_true",
        )
        self._parser.add_argument(
            "-y", "--yes", help="Don't ask for confirmation", action="store_true"
        )

    @check_config
    @check_git
    @check_backend
    @check_init
    def _command(self, args: Namespace):
        if (
            args.run_name
            and (args.yes or Confirm.ask(f"[red]Delete the run '{args.run_name}'?[/]"))
        ) or (args.all and (args.yes or Confirm.ask("[red]Delete all runs?[/]"))):
<<<<<<< HEAD
            repo = load_repo(config.repo_user_config)
            hub_client = HubClient(repo=repo)
=======
            hub_client = get_hub_client(project_name=args.project)
>>>>>>> cc5cd753
            deleted_run = False
            job_heads = hub_client.list_job_heads(args.run_name)
            if job_heads:
                finished_job_heads = []
                for job_head in job_heads:
                    if job_head.status.is_finished():
                        finished_job_heads.append(job_head)
                    elif args.run_name:
                        console.print("The run is not finished yet. Stop the run first.")
                        exit(1)
                for job_head in finished_job_heads:
                    hub_client.delete_job_head(job_head.job_id)
                    deleted_run = True
            if args.run_name and not deleted_run:
                console.print(f"Cannot find the run '{args.run_name}'")
                exit(1)
            console.print(f"[grey58]OK[/]")
        else:
            if not args.run_name and not args.all:
                console.print("Specify a run name or use --all to delete all runs")
                exit(1)<|MERGE_RESOLUTION|>--- conflicted
+++ resolved
@@ -2,17 +2,9 @@
 
 from rich.prompt import Confirm
 
-<<<<<<< HEAD
-from dstack.api.hub import HubClient
-from dstack.api.repos import load_repo
-from dstack.cli.commands import BasicCommand
-from dstack.cli.common import check_backend, check_config, check_git, check_init, console
-from dstack.cli.config import config
-=======
 from dstack.cli.commands import BasicCommand
 from dstack.cli.common import check_backend, check_config, check_git, check_init, console
 from dstack.cli.config import get_hub_client
->>>>>>> cc5cd753
 
 
 class RMCommand(BasicCommand):
@@ -52,12 +44,7 @@
             args.run_name
             and (args.yes or Confirm.ask(f"[red]Delete the run '{args.run_name}'?[/]"))
         ) or (args.all and (args.yes or Confirm.ask("[red]Delete all runs?[/]"))):
-<<<<<<< HEAD
-            repo = load_repo(config.repo_user_config)
-            hub_client = HubClient(repo=repo)
-=======
             hub_client = get_hub_client(project_name=args.project)
->>>>>>> cc5cd753
             deleted_run = False
             job_heads = hub_client.list_job_heads(args.run_name)
             if job_heads:
