<<<<<<< HEAD
import sys
=======
import os
>>>>>>> 84b752c7
from argparse import Namespace

from rich.prompt import Confirm

<<<<<<< HEAD
from dstack.api.backend import list_backends
from dstack.api.repos import load_repo
=======
from dstack.api.hub import HubClient
>>>>>>> 84b752c7
from dstack.cli.commands import BasicCommand
from dstack.cli.common import check_backend, check_config, check_git, check_init, console
from dstack.cli.config import config


class RMCommand(BasicCommand):
    NAME = "rm"
    DESCRIPTION = "Remove run(s)"

    def __init__(self, parser):
        super(RMCommand, self).__init__(parser)

    def register(self):
        self._parser.add_argument(
            "run_name", metavar="RUN", type=str, nargs="?", help="A name of a run"
        )
        self._parser.add_argument(
            "-a",
            "--all",
            help="Remove all finished runs",
            dest="all",
            action="store_true",
        )
        self._parser.add_argument(
            "-y", "--yes", help="Don't ask for confirmation", action="store_true"
        )

    @check_config
    @check_git
    @check_backend
    @check_init
    def _command(self, args: Namespace):
        if (
            args.run_name
            and (args.yes or Confirm.ask(f"[red]Delete the run '{args.run_name}'?[/]"))
        ) or (args.all and (args.yes or Confirm.ask("[red]Delete all runs?[/]"))):
<<<<<<< HEAD
            repo = load_repo(config.repo_user_config)
=======
            repo = RemoteRepo(
                repo_ref=config.repo_user_config.repo_ref, local_repo_dir=os.getcwd()
            )
            hub_client = HubClient(repo=repo)
>>>>>>> 84b752c7
            deleted_run = False
            job_heads = hub_client.list_job_heads(args.run_name)
            if job_heads:
                finished_job_heads = []
                for job_head in job_heads:
                    if job_head.status.is_finished():
                        finished_job_heads.append(job_head)
                    elif args.run_name:
                        console.print("The run is not finished yet. Stop the run first.")
                        exit(1)
                for job_head in finished_job_heads:
                    hub_client.delete_job_head(job_head.job_id)
                    deleted_run = True
            if args.run_name and not deleted_run:
                console.print(f"Cannot find the run '{args.run_name}'")
                exit(1)
            console.print(f"[grey58]OK[/]")
        else:
            if not args.run_name and not args.all:
                console.print("Specify a run name or use --all to delete all runs")
                exit(1)<|MERGE_RESOLUTION|>--- conflicted
+++ resolved
@@ -1,21 +1,13 @@
-<<<<<<< HEAD
-import sys
-=======
 import os
->>>>>>> 84b752c7
 from argparse import Namespace
 
 from rich.prompt import Confirm
 
-<<<<<<< HEAD
-from dstack.api.backend import list_backends
-from dstack.api.repos import load_repo
-=======
 from dstack.api.hub import HubClient
->>>>>>> 84b752c7
 from dstack.cli.commands import BasicCommand
 from dstack.cli.common import check_backend, check_config, check_git, check_init, console
 from dstack.cli.config import config
+from dstack.core.repo import RemoteRepo
 
 
 class RMCommand(BasicCommand):
@@ -49,14 +41,10 @@
             args.run_name
             and (args.yes or Confirm.ask(f"[red]Delete the run '{args.run_name}'?[/]"))
         ) or (args.all and (args.yes or Confirm.ask("[red]Delete all runs?[/]"))):
-<<<<<<< HEAD
-            repo = load_repo(config.repo_user_config)
-=======
             repo = RemoteRepo(
                 repo_ref=config.repo_user_config.repo_ref, local_repo_dir=os.getcwd()
             )
             hub_client = HubClient(repo=repo)
->>>>>>> 84b752c7
             deleted_run = False
             job_heads = hub_client.list_job_heads(args.run_name)
             if job_heads:
