--- conflicted
+++ resolved
@@ -8,13 +8,8 @@
 from dstack.api.repos import get_local_repo_credentials
 from dstack.cli.commands import BasicCommand
 from dstack.cli.common import check_backend, check_config, check_git, check_init, console
-<<<<<<< HEAD
-from dstack.cli.config import config
+from dstack.cli.config import config, get_hub_client
 from dstack.core.repo import LocalRepo, RemoteRepo
-=======
-from dstack.cli.config import config, get_hub_client
-from dstack.core.repo import RemoteRepo
->>>>>>> cc5cd753
 from dstack.core.userconfig import RepoUserConfig
 
 
@@ -86,14 +81,9 @@
                 ssh_key_path=get_ssh_keypair(args.ssh_identity_file),
             )
         )
-<<<<<<< HEAD
-        hub_client = HubClient(repo=repo)
+        hub_client = get_hub_client(project_name=args.project)
         if repo_credentials is not None:
             hub_client.save_repo_credentials(repo_credentials)
-=======
-        hub_client = get_hub_client(project_name=args.project)
-        hub_client.save_repo_credentials(repo_credentials)
->>>>>>> cc5cd753
         status = (
             "[yellow]WARNING[/]"
             if config.repo_user_config.ssh_key_path is None
