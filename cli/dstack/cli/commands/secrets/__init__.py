--- conflicted
+++ resolved
@@ -10,13 +10,9 @@
 
 from dstack.api.backend import list_backends
 from dstack.cli.commands import BasicCommand
-<<<<<<< HEAD
+from dstack.cli.common import check_backend, check_config, check_git
 from dstack.cli.config import config
-from dstack.core.error import check_config, check_git
 from dstack.core.repo import RemoteRepo
-=======
-from dstack.cli.common import check_backend, check_config, check_git
->>>>>>> c4ea69f4
 from dstack.core.secret import Secret
 
 
