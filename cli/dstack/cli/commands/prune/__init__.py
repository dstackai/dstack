import argparse

from dstack.api.hub import HubClient
from dstack.api.repos import load_repo
from dstack.cli.commands import BasicCommand
from dstack.cli.common import check_backend, check_config, check_git, check_init, console
<<<<<<< HEAD
from dstack.cli.config import config
=======
from dstack.cli.config import get_hub_client
>>>>>>> cc5cd753


class PruneCommand(BasicCommand):
    NAME = "prune"
    DESCRIPTION = "Prunes cache from the storage"

    def __init__(self, parser):
        super().__init__(parser)

    def register(self):
        self._parser: argparse.ArgumentParser
        self._parser.add_argument(
            "--project",
            type=str,
            help="Hub project to execute the command",
            default=None,
        )
        subparsers = self._parser.add_subparsers(title="entities", dest="entity", required=True)
        cache_cmd = subparsers.add_parser("cache", help="Workflow cache")
        cache_cmd.add_argument(
            "workflow", metavar="WORKFLOW", help="A workflow name to prune cache"
        )
        cache_cmd.set_defaults(prune_action=self.prune_cache)

    @check_config
    @check_git
    @check_backend
    @check_init
    def _command(self, args: argparse.Namespace):
<<<<<<< HEAD
        repo = load_repo(config.repo_user_config)
        hub_client = HubClient(repo=repo)
=======
        hub_client = get_hub_client(project_name=args.project)
>>>>>>> cc5cd753
        args.prune_action(args, hub_client)

    @staticmethod
    def prune_cache(args: argparse.Namespace, hub_client: HubClient):
        hub_client.delete_workflow_cache(args.workflow)
        console.print(f"[gray58]Cache pruned[/]")<|MERGE_RESOLUTION|>--- conflicted
+++ resolved
@@ -1,14 +1,9 @@
 import argparse
 
 from dstack.api.hub import HubClient
-from dstack.api.repos import load_repo
 from dstack.cli.commands import BasicCommand
 from dstack.cli.common import check_backend, check_config, check_git, check_init, console
-<<<<<<< HEAD
-from dstack.cli.config import config
-=======
 from dstack.cli.config import get_hub_client
->>>>>>> cc5cd753
 
 
 class PruneCommand(BasicCommand):
@@ -38,12 +33,7 @@
     @check_backend
     @check_init
     def _command(self, args: argparse.Namespace):
-<<<<<<< HEAD
-        repo = load_repo(config.repo_user_config)
-        hub_client = HubClient(repo=repo)
-=======
         hub_client = get_hub_client(project_name=args.project)
->>>>>>> cc5cd753
         args.prune_action(args, hub_client)
 
     @staticmethod
