from argparse import Namespace

<<<<<<< HEAD
from dstack.api.backend import list_backends
from dstack.api.logs import poll_logs
from dstack.api.repos import load_repo
=======
from dstack.api.hub import HubClient
>>>>>>> 84b752c7
from dstack.cli.commands import BasicCommand
from dstack.cli.common import check_backend, check_config, check_git, check_init, console
from dstack.cli.config import config
from dstack.utils.common import since


class LogCommand(BasicCommand):
    NAME = "logs"
    DESCRIPTION = "Show logs"

    def __init__(self, parser):
        super(LogCommand, self).__init__(parser)

    def register(self):
        # TODO: Add --format (short|detailed)
        self._parser.add_argument("run_name", metavar="RUN", type=str, help="A name of a run")
        self._parser.add_argument(
            "-a",
            "--attach",
            help="Whether to continuously poll for new logs. By default, the command "
            "will exit once there are no more logs to display. To exit from this "
            "mode, use Control-C.",
            action="store_true",
        )
        self._parser.add_argument(
            "-s",
            "--since",
            help="From what time to begin displaying logs. By default, logs will be displayed starting "
            "from 24 hours in the past. The value provided can be an ISO 8601 timestamp or a "
            "relative time. For example, a value of 5m would indicate to display logs starting five "
            "minutes in the past.",
            type=str,
            default="1d",
        )

    @check_config
    @check_git
    @check_backend
    @check_init
    def _command(self, args: Namespace):
<<<<<<< HEAD
        repo = load_repo(config.repo_user_config)
        anyone = False
        for backend in list_backends(repo):
            start_time = since(args.since)
            job_heads = backend.list_job_heads(args.run_name)
            if job_heads:
                anyone = True
                poll_logs(backend, run_name=args.run_name, start_time=start_time)
                return

        if not anyone:
=======
        start_time = since(args.since)
        repo = RemoteRepo(repo_ref=config.repo_user_config.repo_ref, local_repo_dir=os.getcwd())
        hub_client = HubClient(repo=repo)
        job_heads = hub_client.list_job_heads(args.run_name)
        if len(job_heads) == 0:
>>>>>>> 84b752c7
            console.print(f"Cannot find the run '{args.run_name}'")
            exit(1)
        try:
            for event in hub_client.poll_logs(run_name=args.run_name, start_time=start_time):
                sys.stdout.write(event.log_message)
        except KeyboardInterrupt:
            pass<|MERGE_RESOLUTION|>--- conflicted
+++ resolved
@@ -1,15 +1,12 @@
+import os
+import sys
 from argparse import Namespace
 
-<<<<<<< HEAD
-from dstack.api.backend import list_backends
-from dstack.api.logs import poll_logs
-from dstack.api.repos import load_repo
-=======
 from dstack.api.hub import HubClient
->>>>>>> 84b752c7
 from dstack.cli.commands import BasicCommand
 from dstack.cli.common import check_backend, check_config, check_git, check_init, console
 from dstack.cli.config import config
+from dstack.core.repo import RemoteRepo
 from dstack.utils.common import since
 
 
@@ -47,25 +44,11 @@
     @check_backend
     @check_init
     def _command(self, args: Namespace):
-<<<<<<< HEAD
-        repo = load_repo(config.repo_user_config)
-        anyone = False
-        for backend in list_backends(repo):
-            start_time = since(args.since)
-            job_heads = backend.list_job_heads(args.run_name)
-            if job_heads:
-                anyone = True
-                poll_logs(backend, run_name=args.run_name, start_time=start_time)
-                return
-
-        if not anyone:
-=======
         start_time = since(args.since)
         repo = RemoteRepo(repo_ref=config.repo_user_config.repo_ref, local_repo_dir=os.getcwd())
         hub_client = HubClient(repo=repo)
         job_heads = hub_client.list_job_heads(args.run_name)
         if len(job_heads) == 0:
->>>>>>> 84b752c7
             console.print(f"Cannot find the run '{args.run_name}'")
             exit(1)
         try:
