--- conflicted
+++ resolved
@@ -3,19 +3,10 @@
 
 from rich.table import Table
 
-<<<<<<< HEAD
-from dstack.api.hub import HubClient
-from dstack.api.repos import load_repo
-from dstack.api.runs import RunNotFoundError, TagNotFoundError, get_tagged_run_name
-from dstack.cli.commands import BasicCommand
-from dstack.cli.common import check_backend, check_config, check_git, check_init, console
-from dstack.cli.config import config
-=======
 from dstack.api.runs import RunNotFoundError, TagNotFoundError, get_tagged_run_name
 from dstack.cli.commands import BasicCommand
 from dstack.cli.common import check_backend, check_config, check_git, check_init, console
 from dstack.cli.config import get_hub_client
->>>>>>> cc5cd753
 from dstack.utils.common import sizeof_fmt
 
 
@@ -65,12 +56,7 @@
         table.add_column("FILE")
         table.add_column("SIZE", style="dark_sea_green4")
 
-<<<<<<< HEAD
-        repo = load_repo(config.repo_user_config)
-        hub_client = HubClient(repo=repo)
-=======
         hub_client = get_hub_client(project_name=args.project)
->>>>>>> cc5cd753
         try:
             run_name, _ = get_tagged_run_name(hub_client, args.run_name_or_tag_name)
         except (TagNotFoundError, RunNotFoundError):
