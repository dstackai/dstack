--- conflicted
+++ resolved
@@ -14,15 +14,8 @@
 from websocket import WebSocketApp
 
 from dstack import providers
-<<<<<<< HEAD
-from dstack.api.backend import get_backend_by_name, get_current_remote_backend, get_local_backend
-from dstack.api.repos import load_repo
-from dstack.api.run import list_runs_with_merged_backends
-from dstack.backend.base import Backend
-=======
 from dstack.api.hub import HubClient
 from dstack.api.runs import list_runs
->>>>>>> 84b752c7
 from dstack.backend.base.logs import fix_urls
 from dstack.cli.commands import BasicCommand
 from dstack.cli.commands.run.ssh_tunnel import allocate_local_ports, run_ssh_tunnel
@@ -98,31 +91,12 @@
             self._parser.print_help()
             exit(1)
         try:
-<<<<<<< HEAD
-            repo = load_repo(config.repo_user_config)
-            backend = get_local_backend(repo)
-            if args.remote is not None:
-                if len(args.remote) == 0:
-                    remote_backend = get_current_remote_backend(repo)
-                    if remote_backend is None:
-                        console.print(f"No remote configured. Run `dstack config`.")
-                        exit(1)
-                else:
-                    remote_backend = get_backend_by_name(repo, args.remote[0])
-                    if remote_backend is None:
-                        console.print(f"Backend '{args.remote[0]}' is not configured")
-                        exit(1)
-                backend = remote_backend
-
-            if isinstance(repo, RemoteRepo) and not backend.get_repo_credentials():
-=======
             repo = RemoteRepo(
                 repo_ref=config.repo_user_config.repo_ref, local_repo_dir=os.getcwd()
             )
             hub_client = HubClient(repo=repo)
 
             if not hub_client.get_repo_credentials():
->>>>>>> 84b752c7
                 raise NotInitializedError("No credentials")
 
             if not config.repo_user_config.ssh_key_path:
