--- conflicted
+++ resolved
@@ -15,7 +15,6 @@
 
 from dstack import providers
 from dstack.api.hub import HubClient
-from dstack.api.repos import load_repo
 from dstack.api.runs import list_runs
 from dstack.backend.base.logs import fix_urls
 from dstack.cli.commands import BasicCommand
@@ -91,15 +90,11 @@
             self._parser.print_help()
             exit(1)
         try:
-<<<<<<< HEAD
-            repo = load_repo(config.repo_user_config)
-            hub_client = HubClient(repo=repo)
-
-            if repo.repo_data.repo_type != "local" and not hub_client.get_repo_credentials():
-=======
             hub_client = get_hub_client()
-            if not hub_client.get_repo_credentials():
->>>>>>> cc5cd753
+            if (
+                hub_client.repo.repo_data.repo_type != "local"
+                and not hub_client.get_repo_credentials()
+            ):
                 raise NotInitializedError("No credentials")
 
             if not config.repo_user_config.ssh_key_path:
