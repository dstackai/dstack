import argparse
import os
import sys
import time
from argparse import Namespace
from pathlib import Path
from typing import Any, Dict, List, Optional, Tuple

import pkg_resources
import websocket
import yaml
from cursor import cursor
from jsonschema import ValidationError, validate
from rich.progress import Progress, SpinnerColumn, TextColumn
from rich.prompt import Confirm
from websocket import WebSocketApp

from dstack import providers
from dstack.api.backend import get_backend_by_name, get_current_remote_backend, get_local_backend
from dstack.api.logs import poll_logs
from dstack.api.repo import load_repo_data
from dstack.api.run import list_runs_with_merged_backends
from dstack.backend.base import Backend
from dstack.backend.base.logs import fix_urls
from dstack.cli.commands import BasicCommand
from dstack.cli.commands.run.ssh_tunnel import allocate_local_ports, run_ssh_tunnel
from dstack.cli.common import console, print_runs
from dstack.cli.config import BaseConfig
from dstack.core.error import check_backend, check_config, check_git
from dstack.core.job import Job, JobHead, JobStatus
from dstack.core.repo import RepoAddress
from dstack.core.request import RequestStatus
from dstack.core.userconfig import RepoUserConfig
from dstack.utils.common import since

__all__ = "RunCommand"

POLL_PROVISION_RATE_SECS = 3

POLL_FINISHED_STATE_RATE_SECS = 1


def _load_workflows_from_file(workflows_file: Path) -> List[Any]:
    workflows_yaml = yaml.load(workflows_file.open(), Loader=yaml.FullLoader)
    workflows_schema_yaml = pkg_resources.resource_string("dstack.schemas", "workflows.json")
    validate(workflows_yaml, yaml.load(workflows_schema_yaml, Loader=yaml.FullLoader))
    return workflows_yaml.get("workflows") or []


def _load_workflows():
    workflows = []
    root_folder = Path(os.getcwd()) / ".dstack"
    if root_folder.exists():
        workflows_file = root_folder / "workflows.yaml"
        if workflows_file.exists():
            workflows.extend(_load_workflows_from_file(workflows_file))
        workflows_dir = root_folder / "workflows"
        if workflows_dir.is_dir():
            for workflows_file in os.listdir(workflows_dir):
                workflows_file_path = workflows_dir / workflows_file
                if workflows_file_path.name.endswith(".yaml") or workflows_file_path.name.endswith(
                    ".yml"
                ):
                    workflows.extend(_load_workflows_from_file(workflows_file_path))
    return workflows


def _read_ssh_key_pub(key_path: str) -> str:
    path = Path(key_path)
    return path.with_suffix(path.suffix + ".pub").read_text().strip("\n")


def parse_run_args(
    args: Namespace,
) -> Tuple[str, List[str], Optional[str], Dict[str, Any]]:
    provider_args = args.args + args.unknown
    workflow_name = None
    workflow_data = {}

    workflows = _load_workflows()
    workflow_names = [w.get("name") for w in workflows]
    workflow_providers = {w.get("name"): w.get("provider") for w in workflows}

    if args.workflow_or_provider in workflow_names:
        workflow_name = args.workflow_or_provider
        workflow_data = next(w for w in workflows if w.get("name") == workflow_name)
        provider_name = workflow_providers[workflow_name]
    else:
        if args.workflow_or_provider not in providers.get_provider_names():
            sys.exit(f"No workflow or provider '{args.workflow_or_provider}' is found")

        provider_name = args.workflow_or_provider

    return provider_name, provider_args, workflow_name, workflow_data


def poll_logs_ws(backend: Backend, repo_address: RepoAddress, job: Job, ports: Dict[int, int]):
    def on_message(ws: WebSocketApp, message):
        message = fix_urls(message, job, ports, hostname="127.0.0.1")
        sys.stdout.buffer.write(message)
        sys.stdout.buffer.flush()

    def on_error(_: WebSocketApp, err: Exception):
        if isinstance(err, KeyboardInterrupt):
            run_name = job.run_name
            if Confirm.ask(f"\n [red]Abort the run '{run_name}'?[/]"):
                backend.stop_jobs(repo_address, run_name, abort=True)
                console.print(f"[grey58]OK[/]")
            exit()
        else:
            console.print(err)

    def on_open(_: WebSocketApp):
        pass

    def on_close(_: WebSocketApp, close_status_code, close_msg):
        pass

    local_ws_logs_port = ports.get(int(job.env["WS_LOGS_PORT"]), int(job.env["WS_LOGS_PORT"]))
    url = f"ws://127.0.0.1:{local_ws_logs_port}/logsws"
    cursor.hide()
    _ws = websocket.WebSocketApp(
        url,
        on_message=on_message,
        on_error=on_error,
        on_open=on_open,
        on_close=on_close,
    )
    _ws.run_forever()
    cursor.show()

    try:
        while True:
            _job_head = backend.get_job(repo_address, job.job_id)
            run = backend.list_run_heads(repo_address, _job_head.run_name)[0]
            if run.status.is_finished():
                break
            time.sleep(POLL_FINISHED_STATE_RATE_SECS)
    except KeyboardInterrupt:
        if Confirm.ask(f"\n [red]Abort the run '{job.run_name}'?[/]"):
            backend.stop_jobs(repo_address, job.run_name, abort=True)
            console.print(f"[grey58]OK[/]")


def poll_run(
    repo_address: RepoAddress,
    job_heads: List[JobHead],
    backend: Backend,
    ssh_key: Optional[str],
    openssh_server: bool,
):
    run_name = job_heads[0].run_name
    try:
        console.print()
        request_errors_printed = False
        downloading = False
        with Progress(
            TextColumn("[progress.description]{task.description}"),
            SpinnerColumn(),
            transient=True,
        ) as progress:
            task = progress.add_task("Provisioning... It may take up to a minute.", total=None)
            while True:
                time.sleep(POLL_PROVISION_RATE_SECS)
                run_heads = backend.list_run_heads(repo_address, run_name)
                if len(run_heads) == 0:
                    continue
                run = run_heads[0]
                if run.status == JobStatus.DOWNLOADING and not downloading:
                    progress.update(task, description="Downloading deps... It may take a while.")
                    downloading = True
                elif run.status not in [JobStatus.SUBMITTED, JobStatus.DOWNLOADING]:
                    progress.update(task, total=100)
                    break
                if run.has_request_status([RequestStatus.TERMINATED, RequestStatus.NO_CAPACITY]):
                    if run.has_request_status([RequestStatus.TERMINATED]):
                        progress.update(
                            task,
                            description=f"[red]Request(s) terminated[/]",
                            total=100,
                        )
                        break
                    elif not request_errors_printed and run.has_request_status(
                        [RequestStatus.NO_CAPACITY]
                    ):
                        progress.update(task, description=f"[dark_orange]No capacity[/]")
                        request_errors_printed = True
                elif request_errors_printed:
                    progress.update(
                        task, description="Provisioning... It may take up to a minute."
                    )
                    request_errors_printed = False

        jobs = [backend.get_job(repo_address, job_head.job_id) for job_head in job_heads]
        ports = {}
        if backend.name != "local":
            console.print("Starting SSH tunnel...")
            ports = allocate_local_ports(jobs)
            if not run_ssh_tunnel(
                ssh_key, jobs[0].host_name, ports
            ):  # todo: cleanup explicitly (stop tunnel)
                console.print("[warning]Warning: failed to start SSH tunnel[/warning] [red]✗[/]")
        else:
            console.print("Provisioning... It may take up to a minute. [green]✓[/]")
        console.print()
        console.print("[grey58]To interrupt, press Ctrl+C.[/]")
        console.print()

        if openssh_server:
            ssh_port = jobs[0].ports[-1]
            ssh_port = ports.get(ssh_port, ssh_port)
            ssh_key_escaped = ssh_key.replace(" ", "\\ ")
            console.print("To connect via SSH, use:")
            console.print(f"  ssh -i {ssh_key_escaped} root@localhost -p {ssh_port}")
            console.print()

        run = backend.list_run_heads(repo_address, run_name)[0]
        if len(job_heads) == 1 and run and run.status == JobStatus.RUNNING:
            poll_logs_ws(backend, repo_address, jobs[0], ports)
        else:
            poll_logs(
                backend,
                repo_address,
                job_heads,
                since("1d"),
                attach=True,
                from_run=True,
            )
    except KeyboardInterrupt:
        if Confirm.ask(f" [red]Abort the run '{run_name}'?[/]"):
            backend.stop_jobs(repo_address, run_name, abort=True)
            console.print(f"[grey58]OK[/]")


class RunCommand(BasicCommand):
    NAME = "run"
    DESCRIPTION = "Run a workflow"

    def __init__(self, parser):
        super(RunCommand, self).__init__(parser)

    def register(self):
        workflow_help = "A name of the workflow"
        workflows = _load_workflows()
        if len(workflows) > 0:
            workflow_help = "{" + ",".join(w["name"] for w in workflows if w.get("name")) + "}"
        self._parser.add_argument(
            "workflow_or_provider",
            metavar="WORKFLOW",
            type=str,
            help=workflow_help,
            nargs="?",
        )
        self._parser.add_argument(
            "--remote",
            metavar="BACKEND",
            nargs=argparse.ZERO_OR_MORE,
            help="",
            type=str,
        )
        self._parser.add_argument(
            "-t",
            "--tag",
            metavar="TAG",
            help="A tag name. Warning, if the tag exists, " "it will be overridden.",
            type=str,
            dest="tag_name",
        )
        self._parser.add_argument(
            "-d",
            "--detach",
            help="Do not poll for status update and logs",
            action="store_true",
        )
        self._parser.add_argument(
            "args",
            metavar="ARGS",
            nargs=argparse.ZERO_OR_MORE,
            help="Override provider arguments",
        )

    @check_config
    @check_git
    @check_backend
    def _command(self, args: Namespace):
        if not args.workflow_or_provider:
            self._parser.print_help()
            exit(1)
        try:
            config = BaseConfig()
            repo_data = load_repo_data()
            backend = get_local_backend()
            if args.remote is not None:
                if len(args.remote) == 0:
                    remote_backend = get_current_remote_backend()
                    if remote_backend is None:
                        console.print(f"No remote configured. Run `dstack config`.")
                        exit(1)
                else:
                    remote_backend = get_backend_by_name(args.remote[0])
                    if remote_backend is None:
                        console.print(f"Backend '{args.remote[0]}' is not configured.")
                        exit(1)
                backend = remote_backend

            (
                provider_name,
                provider_args,
                workflow_name,
                workflow_data,
            ) = parse_run_args(args)
            provider = providers.load_provider(provider_name)
            if hasattr(args, "help") and args.help:
                provider.help(workflow_name)
                sys.exit()

<<<<<<< HEAD
            if backend.get_repo_credentials(repo_data):
                run_name = backend.create_run(repo_data)
                provider.load(backend, provider_args, workflow_name, workflow_data, run_name)
                if args.tag_name:
                    tag_head = backend.get_tag_head(repo_data, args.tag_name)
                    if tag_head:
                        backend.delete_tag_head(repo_data, tag_head)
                jobs = provider.submit_jobs(backend, args.tag_name)
                backend.update_repo_last_run_at(
                    repo_data, last_run_at=int(round(time.time() * 1000))
                )
                print_runs(list_runs_with_merged_backends([backend], run_name=run_name))
                if not args.detach:
                    poll_run(repo_data, jobs, backend)
            else:
                sys.exit(f"Call `dstack init` first.")
=======
            repo_credentials = backend.get_repo_credentials(repo_data)
            repo_user_config = config.read(
                config.repos / f"{repo_data.path(delimiter='.')}.yaml",
                RepoUserConfig,
                non_empty=False,
            )
            if not repo_credentials:
                sys.exit(f"Call `dstack init` first")
            if not repo_user_config.ssh_key_path:
                if (
                    (backend.name != "local" and not args.detach)
                    or workflow_data.get("ssh", False)
                    or "--ssh" in provider_args
                ):
                    console.print("Call `dstack init` first")
                    console.print("  [gray58]No valid SSH identity[/]")
                    exit(1)
            else:
                workflow_data["ssh_key_pub"] = _read_ssh_key_pub(repo_user_config.ssh_key_path)

            run_name = backend.create_run(repo_data)
            provider.load(backend, provider_args, workflow_name, workflow_data, run_name)
            if args.tag_name:
                tag_head = backend.get_tag_head(repo_data, args.tag_name)
                if tag_head:
                    backend.delete_tag_head(repo_data, tag_head)
            jobs = provider.submit_jobs(backend, args.tag_name)
            backend.update_repo_last_run_at(repo_data, last_run_at=int(round(time.time() * 1000)))
            print_runs(list_runs_with_merged_backends([backend], run_name=run_name))
            if not args.detach:
                poll_run(
                    repo_data,
                    jobs,
                    backend,
                    ssh_key=repo_user_config.ssh_key_path,
                    openssh_server=provider.openssh_server,
                )
>>>>>>> a0931274
        except ValidationError as e:
            sys.exit(
                f"There a syntax error in one of the files inside the {os.getcwd()}/.dstack/workflows directory:\n\n{e}"
            )<|MERGE_RESOLUTION|>--- conflicted
+++ resolved
@@ -314,24 +314,6 @@
                 provider.help(workflow_name)
                 sys.exit()
 
-<<<<<<< HEAD
-            if backend.get_repo_credentials(repo_data):
-                run_name = backend.create_run(repo_data)
-                provider.load(backend, provider_args, workflow_name, workflow_data, run_name)
-                if args.tag_name:
-                    tag_head = backend.get_tag_head(repo_data, args.tag_name)
-                    if tag_head:
-                        backend.delete_tag_head(repo_data, tag_head)
-                jobs = provider.submit_jobs(backend, args.tag_name)
-                backend.update_repo_last_run_at(
-                    repo_data, last_run_at=int(round(time.time() * 1000))
-                )
-                print_runs(list_runs_with_merged_backends([backend], run_name=run_name))
-                if not args.detach:
-                    poll_run(repo_data, jobs, backend)
-            else:
-                sys.exit(f"Call `dstack init` first.")
-=======
             repo_credentials = backend.get_repo_credentials(repo_data)
             repo_user_config = config.read(
                 config.repos / f"{repo_data.path(delimiter='.')}.yaml",
@@ -369,7 +351,6 @@
                     ssh_key=repo_user_config.ssh_key_path,
                     openssh_server=provider.openssh_server,
                 )
->>>>>>> a0931274
         except ValidationError as e:
             sys.exit(
                 f"There a syntax error in one of the files inside the {os.getcwd()}/.dstack/workflows directory:\n\n{e}"
