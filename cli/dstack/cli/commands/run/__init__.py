--- conflicted
+++ resolved
@@ -339,17 +339,13 @@
             backend.update_repo_last_run_at(repo_data, last_run_at=int(round(time.time() * 1000)))
             print_runs(list_runs_with_merged_backends([backend], run_name=run_name))
             if not args.detach:
-<<<<<<< HEAD
                 poll_run(
                     repo_data,
                     jobs,
                     backend,
-                    ssh_key=repo_credentials.ssh_key_path,
+                    ssh_key=repo_user_config.ssh_key_path,
                     openssh_server=provider.openssh_server,
                 )
-=======
-                poll_run(repo_data, jobs, backend, ssh_key=repo_user_config.ssh_key_path)
->>>>>>> b02c2056
         except ValidationError as e:
             sys.exit(
                 f"There a syntax error in one of the files inside the {os.getcwd()}/.dstack/workflows directory:\n\n{e}"
