import os
import shutil
import sys
from argparse import Namespace
from pathlib import Path

<<<<<<< HEAD
from dstack.api.backend import list_backends
from dstack.api.repos import load_repo
from dstack.api.run import RunNotFoundError, TagNotFoundError, get_tagged_run_name
from dstack.backend.base import Backend
=======
from dstack.api.hub import HubClient
from dstack.api.runs import RunNotFoundError, TagNotFoundError, get_tagged_run_name
>>>>>>> 84b752c7
from dstack.cli.commands import BasicCommand
from dstack.cli.common import check_backend, check_config, check_git, check_init, console
from dstack.cli.config import config
from dstack.core.config import get_dstack_dir


class CpCommand(BasicCommand):
    NAME = "cp"
    DESCRIPTION = "Copy artifact files to a local target path"

    def __init__(self, parser):
        super().__init__(parser)

    def register(self):
        self._parser.add_argument(
            "run_name_or_tag_name",
            metavar="(RUN | :TAG)",
            type=str,
            help="A name of a run or a tag",
        )
        self._parser.add_argument(
            "source",
            metavar="SOURCE",
            type=str,
            help="A path of an artifact file or directory",
        )
        self._parser.add_argument(
            "target",
            metavar="TARGET",
            type=str,
            help="A local path to download artifact file or directory into",
        )

    @check_config
    @check_git
    @check_backend
    @check_init
    def _command(self, args: Namespace):
<<<<<<< HEAD
        repo = load_repo(config.repo_user_config)
        backends = list_backends(repo)
        run_name = None
        backend = None
        for backend in backends:
            try:
                run_name, _ = get_tagged_run_name(backend, args.run_name_or_tag_name)
                break
            except (TagNotFoundError, RunNotFoundError):
                pass

        if run_name is None:
=======
        repo = RemoteRepo(repo_ref=config.repo_user_config.repo_ref, local_repo_dir=os.getcwd())
        hub_client = HubClient(repo=repo)
        try:
            run_name, _ = get_tagged_run_name(hub_client, args.run_name_or_tag_name)
        except (TagNotFoundError, RunNotFoundError):
>>>>>>> 84b752c7
            console.print(f"Cannot find the run or tag '{args.run_name_or_tag_name}'")
            exit(1)
        _copy_artifact_files(
            hub_client=hub_client,
            run_name=run_name,
            source=args.source,
            target=args.target,
        )
        console.print("Artifact files copied")


def _copy_artifact_files(hub_client: HubClient, run_name: str, source: str, target: str):
    tmp_output_dir = get_dstack_dir() / "tmp" / "copied_artifacts" / hub_client.repo.repo_id
    tmp_output_dir.mkdir(parents=True, exist_ok=True)
    source = _normalize_source(source)
    hub_client.download_run_artifact_files(
        run_name=run_name,
        output_dir=tmp_output_dir,
        files_path=source,
    )
    tmp_job_output_dir = None
    # TODO: We support copy for a single job.
    # Decide later how to work with multi-job artifacts.
    for job_dir in os.listdir(tmp_output_dir):
        if job_dir.startswith(run_name):
            tmp_job_output_dir = tmp_output_dir / job_dir
            break
    if tmp_job_output_dir is None:
        console.print(f"Artifact source path '{source}' does not exist")
        exit(1)
    source_full_path = tmp_job_output_dir / source
    target_path = Path(target)
    if source_full_path.is_dir():
        if target_path.exists() and not target_path.is_dir():
            console.print(f"Local target path '{target}' exists and is not a directory")
            shutil.rmtree(tmp_job_output_dir)
            exit(1)
        if sys.version_info[1] >= 8:
            shutil.copytree(source_full_path, target, dirs_exist_ok=True)
        else:  # todo: drop along with 3.7
            import distutils.dir_util

            distutils.dir_util.copy_tree(source_full_path, target)
    else:
        if not target_path.exists():
            if target.endswith("/"):
                target_path.mkdir(parents=True, exist_ok=True)
            else:
                target_path.parent.mkdir(parents=True, exist_ok=True)
        shutil.copy2(source_full_path, target_path)
    shutil.rmtree(tmp_job_output_dir)


def _normalize_source(source: str) -> str:
    source = str(Path(source))
    if source.startswith("/"):
        source = source[1:]
    return source<|MERGE_RESOLUTION|>--- conflicted
+++ resolved
@@ -4,19 +4,13 @@
 from argparse import Namespace
 from pathlib import Path
 
-<<<<<<< HEAD
-from dstack.api.backend import list_backends
-from dstack.api.repos import load_repo
-from dstack.api.run import RunNotFoundError, TagNotFoundError, get_tagged_run_name
-from dstack.backend.base import Backend
-=======
 from dstack.api.hub import HubClient
 from dstack.api.runs import RunNotFoundError, TagNotFoundError, get_tagged_run_name
->>>>>>> 84b752c7
 from dstack.cli.commands import BasicCommand
 from dstack.cli.common import check_backend, check_config, check_git, check_init, console
 from dstack.cli.config import config
 from dstack.core.config import get_dstack_dir
+from dstack.core.repo import RemoteRepo
 
 
 class CpCommand(BasicCommand):
@@ -51,26 +45,11 @@
     @check_backend
     @check_init
     def _command(self, args: Namespace):
-<<<<<<< HEAD
-        repo = load_repo(config.repo_user_config)
-        backends = list_backends(repo)
-        run_name = None
-        backend = None
-        for backend in backends:
-            try:
-                run_name, _ = get_tagged_run_name(backend, args.run_name_or_tag_name)
-                break
-            except (TagNotFoundError, RunNotFoundError):
-                pass
-
-        if run_name is None:
-=======
         repo = RemoteRepo(repo_ref=config.repo_user_config.repo_ref, local_repo_dir=os.getcwd())
         hub_client = HubClient(repo=repo)
         try:
             run_name, _ = get_tagged_run_name(hub_client, args.run_name_or_tag_name)
         except (TagNotFoundError, RunNotFoundError):
->>>>>>> 84b752c7
             console.print(f"Cannot find the run or tag '{args.run_name_or_tag_name}'")
             exit(1)
         _copy_artifact_files(
