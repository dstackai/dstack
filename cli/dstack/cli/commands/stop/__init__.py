--- conflicted
+++ resolved
@@ -5,14 +5,9 @@
 
 from dstack.api.backend import list_backends
 from dstack.cli.commands import BasicCommand
-<<<<<<< HEAD
-from dstack.cli.common import console
+from dstack.cli.common import check_backend, check_config, check_git, console
 from dstack.cli.config import config
-from dstack.core.error import check_config, check_git
 from dstack.core.repo import RemoteRepo
-=======
-from dstack.cli.common import check_backend, check_config, check_git, console
->>>>>>> c4ea69f4
 
 
 def _verb(abort: bool):
