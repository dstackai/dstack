from argparse import Namespace

from rich.prompt import Confirm

<<<<<<< HEAD
from dstack.api.backend import list_backends
from dstack.api.repos import load_repo
=======
from dstack.api.hub import HubClient
>>>>>>> 84b752c7
from dstack.cli.commands import BasicCommand
from dstack.cli.common import check_backend, check_config, check_git, check_init, console
from dstack.cli.config import config


def _verb(abort: bool):
    if abort:
        return "Abort"
    else:
        return "Stop"


class StopCommand(BasicCommand):
    NAME = "stop"
    DESCRIPTION = "Stop run(s)"

    def __init__(self, parser):
        super(StopCommand, self).__init__(parser)

    def register(self):
        self._parser.add_argument(
            "run_name", metavar="RUN", type=str, nargs="?", help="A name of a run"
        )
        self._parser.add_argument(
            "-a",
            "--all",
            help="Stop all unfinished runs",
            dest="all",
            action="store_true",
        )
        self._parser.add_argument(
            "-x",
            "--abort",
            help="Don't wait for a graceful stop and abort the run immediately",
            dest="abort",
            action="store_true",
        )
        self._parser.add_argument(
            "-y", "--yes", help="Don't ask for confirmation", action="store_true"
        )

    @check_config
    @check_git
    @check_backend
    @check_init
    def _command(self, args: Namespace):
        if not args.run_name and not args.all:
            console.print("Specify a run name or use --all to stop all workflows")
            exit(1)
        if (
            args.run_name
            and (
                args.yes or Confirm.ask(f"[red]{_verb(args.abort)} the run '{args.run_name}'?[/]")
            )
        ) or (args.all and (args.yes or Confirm.ask(f"[red]{_verb(args.abort)} all runs?[/]"))):
<<<<<<< HEAD
            repo = load_repo(config.repo_user_config)
            found_run = False
            for backend in list_backends(repo):
                job_heads = backend.list_job_heads(args.run_name)
                found_run = len(job_heads) > 0
                for job_head in job_heads:
                    if job_head.status.is_unfinished():
                        backend.stop_job(job_head.job_id, args.abort)
            if args.run_name and not found_run:
=======
            repo = RemoteRepo(
                repo_ref=config.repo_user_config.repo_ref, local_repo_dir=os.getcwd()
            )
            hub_client = HubClient(repo=repo)
            job_heads = hub_client.list_job_heads(args.run_name)
            if len(job_heads) == 0:
>>>>>>> 84b752c7
                console.print(f"Cannot find the run '{args.run_name}'")
                exit(1)
            for job_head in job_heads:
                if job_head.status.is_unfinished():
                    hub_client.stop_job(job_head.job_id, args.abort)
            console.print(f"[grey58]OK[/]")<|MERGE_RESOLUTION|>--- conflicted
+++ resolved
@@ -1,16 +1,13 @@
+import os
 from argparse import Namespace
 
 from rich.prompt import Confirm
 
-<<<<<<< HEAD
-from dstack.api.backend import list_backends
-from dstack.api.repos import load_repo
-=======
 from dstack.api.hub import HubClient
->>>>>>> 84b752c7
 from dstack.cli.commands import BasicCommand
 from dstack.cli.common import check_backend, check_config, check_git, check_init, console
 from dstack.cli.config import config
+from dstack.core.repo import RemoteRepo
 
 
 def _verb(abort: bool):
@@ -63,24 +60,12 @@
                 args.yes or Confirm.ask(f"[red]{_verb(args.abort)} the run '{args.run_name}'?[/]")
             )
         ) or (args.all and (args.yes or Confirm.ask(f"[red]{_verb(args.abort)} all runs?[/]"))):
-<<<<<<< HEAD
-            repo = load_repo(config.repo_user_config)
-            found_run = False
-            for backend in list_backends(repo):
-                job_heads = backend.list_job_heads(args.run_name)
-                found_run = len(job_heads) > 0
-                for job_head in job_heads:
-                    if job_head.status.is_unfinished():
-                        backend.stop_job(job_head.job_id, args.abort)
-            if args.run_name and not found_run:
-=======
             repo = RemoteRepo(
                 repo_ref=config.repo_user_config.repo_ref, local_repo_dir=os.getcwd()
             )
             hub_client = HubClient(repo=repo)
             job_heads = hub_client.list_job_heads(args.run_name)
             if len(job_heads) == 0:
->>>>>>> 84b752c7
                 console.print(f"Cannot find the run '{args.run_name}'")
                 exit(1)
             for job_head in job_heads:
