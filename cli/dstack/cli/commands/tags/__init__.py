--- conflicted
+++ resolved
@@ -5,11 +5,6 @@
 from rich.table import Table
 from rich_argparse import RichHelpFormatter
 
-<<<<<<< HEAD
-from dstack.api.hub import HubClient
-from dstack.api.repos import load_repo
-=======
->>>>>>> cc5cd753
 from dstack.cli.commands import BasicCommand
 from dstack.cli.common import check_backend, check_config, check_git, check_init, console
 from dstack.cli.config import get_hub_client
@@ -79,12 +74,7 @@
         table.add_column("OWNER", style="grey58", no_wrap=True, max_width=16)
         table.add_column("BACKENDS", style="bold green", no_wrap=True)
 
-<<<<<<< HEAD
-        repo = load_repo(config.repo_user_config)
-        hub_client = HubClient(repo=repo)
-=======
         hub_client = get_hub_client(project_name=args.project)
->>>>>>> cc5cd753
         tag_heads = hub_client.list_tag_heads()
         for tag_head in tag_heads:
             created_at = pretty_date(round(tag_head.created_at / 1000))
@@ -104,12 +94,7 @@
         if not args.run_name and not args.artifact_paths:
             console.print("Specify -r RUN or -a PATH to create a tag")
             exit(1)
-<<<<<<< HEAD
-        repo = load_repo(config.repo_user_config)
-        hub_client = HubClient(repo=repo)
-=======
         hub_client = get_hub_client(project_name=args.project)
->>>>>>> cc5cd753
         tag_head = hub_client.get_tag_head(args.tag_name)
         if tag_head is not None:
             if not args.yes and not Confirm.ask(
@@ -141,12 +126,7 @@
     @check_backend
     @check_init
     def delete_tag(self, args: Namespace):
-<<<<<<< HEAD
-        repo = load_repo(config.repo_user_config)
-        hub_client = HubClient(repo=repo)
-=======
         hub_client = get_hub_client(project_name=args.project)
->>>>>>> cc5cd753
         tag_head = hub_client.get_tag_head(args.tag_name)
         if tag_head is None:
             console.print(f"The tag '{args.tag_name}' doesn't exist")
