import dstack.cli.commands.config

# import dstack.cli.commands.hub
import dstack.cli.commands.init
import dstack.cli.commands.logs
import dstack.cli.commands.ls
import dstack.cli.commands.ps
import dstack.cli.commands.pull
import dstack.cli.commands.push
import dstack.cli.commands.rm
import dstack.cli.commands.run
import dstack.cli.commands.secrets
import dstack.cli.commands.stop
import dstack.cli.commands.tags
from dstack.cli.commands import BasicCommand

<<<<<<< HEAD
def cli_initialize(parser):
    package = dstack.cli.commands
    for importer, modname, ispkg in pkgutil.iter_modules(package.__path__):
        modname = f"dstack.cli.commands.{modname}"
        importer.find_module(modname).load_module(modname)
=======
>>>>>>> d98ebafd

def cli_initialize(parser):
    commands = [
        cls(parser=parser) for cls in sorted(BasicCommand.__subclasses__(), key=lambda x: str(x))
    ]  # pylint: disable=E1101
    for command in commands:
        command.register()<|MERGE_RESOLUTION|>--- conflicted
+++ resolved
@@ -14,14 +14,6 @@
 import dstack.cli.commands.tags
 from dstack.cli.commands import BasicCommand
 
-<<<<<<< HEAD
-def cli_initialize(parser):
-    package = dstack.cli.commands
-    for importer, modname, ispkg in pkgutil.iter_modules(package.__path__):
-        modname = f"dstack.cli.commands.{modname}"
-        importer.find_module(modname).load_module(modname)
-=======
->>>>>>> d98ebafd
 
 def cli_initialize(parser):
     commands = [
