--- conflicted
+++ resolved
@@ -11,12 +11,7 @@
 
 DEFAULT_MAX_DURATION_SECONDS = 6 * 3600
 
-<<<<<<< HEAD
 install_ipykernel = f'(pip install -q --no-cache-dir ipykernel 2> /dev/null) || echo "no pip, ipykernel was not installed"'
-=======
-require_sshd = require(["sshd"])
-install_ipykernel = f'(pip install --no-cache-dir ipykernel 2> /dev/null) || echo "no pip, ipykernel was not installed"'
->>>>>>> 88bb4dea
 
 
 class DevEnvironmentConfigurator(JobConfigurator):
@@ -34,16 +29,25 @@
         self.sshd.map_to_port = get_map_to_port(self.ports(), self.sshd.port)
         return super().get_jobs(repo, run_name, repo_code_filename, ssh_key_pub)
 
-    def optional_build_commands(self) -> List[str]:
-        return []
-
-    def setup(self) -> List[str]:
+    def build_commands(self) -> List[str]:
+        if len(self.conf.build) == 0:
+            return []
         commands = []
         if self.conf.image:
             commands += self.sshd.get_required_commands()
         commands += self.sshd.get_setup_commands()
         commands += self.ide.get_install_if_not_found_commands()
         commands.append(install_ipykernel)
+        return self.conf.build + commands
+
+    def setup(self) -> List[str]:
+        commands = []
+        if len(self.conf.build) == 0:
+            if self.conf.image:
+                commands += self.sshd.get_required_commands()
+            commands += self.sshd.get_setup_commands()
+            commands += self.ide.get_install_if_not_found_commands()
+            commands.append(install_ipykernel)
         commands += self.conf.setup
         commands.append("echo ''")
         commands += self.ide.get_print_readme_commands()
@@ -64,6 +68,9 @@
     def default_max_duration(self) -> int:
         return DEFAULT_MAX_DURATION_SECONDS
 
+    def termination_policy(self) -> job.TerminationPolicy:
+        return self.profile.termination_policy or job.TerminationPolicy.STOP
+
     def artifact_specs(self) -> List[job.ArtifactSpec]:
         return []  # not available
 
