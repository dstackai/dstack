--- conflicted
+++ resolved
@@ -139,18 +139,12 @@
             configuration_path=self.configuration_path,
             configuration_type=job.ConfigurationType(self.conf.type),
             created_at=created_at,
-<<<<<<< HEAD
             dep_specs=self.dep_specs(),
-=======
-            submitted_at=created_at,
-            image_name=self.image_name(run_plan),
-            registry_auth=self.registry_auth(),
->>>>>>> 04b07dc4
             entrypoint=self.entrypoint(),
             env=self.env(),
             gateway=self.gateway(),
             home_dir=self.home_dir(),
-            image_name=self.image_name(),
+            image_name=self.image_name(run_plan),
             job_id=f"{run_name},,0",
             max_duration=self.max_duration(),
             registry_auth=self.registry_auth(),
