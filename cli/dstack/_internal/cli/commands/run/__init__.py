import argparse
import copy
import os
from argparse import Namespace
<<<<<<< HEAD
=======
from pathlib import Path
from typing import Dict, Iterator, List, Optional, Tuple
>>>>>>> 88bb4dea

from rich.prompt import Confirm

from dstack._internal.api.runs import list_runs_hub
from dstack._internal.cli.commands import BasicCommand
<<<<<<< HEAD
from dstack._internal.cli.utils.common import add_project_argument, check_init, console
from dstack._internal.cli.utils.config import config, get_hub_client
from dstack._internal.cli.utils.configuration import load_configuration
from dstack._internal.cli.utils.run import poll_run, print_run_plan, read_ssh_key_pub
from dstack._internal.cli.utils.watcher import Watcher
=======
from dstack._internal.cli.commands.run.ssh_tunnel import PortsLock, run_ssh_tunnel
from dstack._internal.cli.commands.run.watcher import LocalCopier, SSHCopier, Watcher
from dstack._internal.cli.common import add_project_argument, check_init, console, print_runs
from dstack._internal.cli.config import config, get_hub_client
from dstack._internal.cli.configuration import load_configuration
from dstack._internal.configurators.ports import PortUsedError
from dstack._internal.core.app import AppSpec
>>>>>>> 88bb4dea
from dstack._internal.core.error import RepoNotInitializedError


class RunCommand(BasicCommand):
    NAME = "run"
    DESCRIPTION = "Run a configuration"

    def __init__(self, parser):
        super().__init__(parser, store_help=True)

    def register(self):
        self._parser.add_argument(
            "working_dir",
            metavar="WORKING_DIR",
            type=str,
            help="The working directory of the run",
        )
        self._parser.add_argument(
            "-f",
            "--file",
            metavar="FILE",
            help="The path to the run configuration file. Defaults to WORKING_DIR/.dstack.yml.",
            type=str,
            dest="file_name",
        )
        self._parser.add_argument(
            "-y",
            "--yes",
            help="Do not ask for plan confirmation",
            action="store_true",
        )
        self._parser.add_argument(
            "-d",
            "--detach",
            help="Do not poll logs and run status",
            action="store_true",
        )
        add_project_argument(self._parser)
        self._parser.add_argument(
            "--profile",
            metavar="PROFILE",
            help="The name of the profile",
            type=str,
            dest="profile_name",
        )
        self._parser.add_argument(
            "args",
            metavar="ARGS",
            nargs=argparse.ZERO_OR_MORE,
            help="Run arguments",
        )
        self._parser.add_argument(
            "--reload",
            action="store_true",
            help="Enable auto-reload",
        )

    @check_init
    def _command(self, args: Namespace):
        configurator = load_configuration(args.working_dir, args.file_name, args.profile_name)
        if args.help:
            configurator.get_parser(parser=copy.deepcopy(self._parser)).print_help()
            exit(0)

        project_name = None
        if args.project:
            project_name = args.project
        elif configurator.profile.project:
            project_name = configurator.profile.project

        watcher = Watcher(os.getcwd())
        try:
            if args.reload:
                watcher.start()
            hub_client = get_hub_client(project_name=project_name)
            if (
                hub_client.repo.repo_data.repo_type != "local"
                and not hub_client.get_repo_credentials()
            ):
                raise RepoNotInitializedError("No credentials", project_name=project_name)

            if not config.repo_user_config.ssh_key_path:
                ssh_key_pub = None
            else:
                ssh_key_pub = read_ssh_key_pub(config.repo_user_config.ssh_key_path)

            configurator_args, run_args = configurator.get_parser().parse_known_args(
                args.args + args.unknown
            )
            configurator.apply_args(configurator_args)

            run_plan = hub_client.get_run_plan(configurator)
            console.print("dstack will execute the following plan:\n")
            print_run_plan(configurator.configuration_path, run_plan)
            if not args.yes and not Confirm.ask("Continue?"):
                console.print("\nExiting...")
                exit(0)

            ports_locks = None
            if not args.detach:
                ports_locks = _reserve_ports(
                    configurator.app_specs(), hub_client.get_project_backend_type() == "local"
                )

            console.print("\nProvisioning...\n")
            run_name, jobs = hub_client.run_configuration(
                configurator=configurator,
                ssh_key_pub=ssh_key_pub,
                run_args=run_args,
            )
            runs = list_runs_hub(hub_client, run_name=run_name)
            run = runs[0]
            if not args.detach:
                poll_run(
                    hub_client,
                    run,
                    jobs,
                    ssh_key=config.repo_user_config.ssh_key_path,
                    watcher=watcher,
                    ports_locks=ports_locks,
                )
        except PortUsedError as e:
            exit(f"{type(e).__name__}: {e}")
        finally:
            if watcher.is_alive():
                watcher.stop()
<<<<<<< HEAD
                watcher.join()
=======
                watcher.join()


def _read_ssh_key_pub(key_path: str) -> str:
    path = Path(key_path)
    return path.with_suffix(path.suffix + ".pub").read_text().strip("\n")


def _print_run_plan(configuration_file: str, run_plan: RunPlan):
    table = Table(box=None)
    table.add_column("CONFIGURATION", style="grey58")
    table.add_column("USER", style="grey58", no_wrap=True, max_width=16)
    table.add_column("PROJECT", style="grey58", no_wrap=True, max_width=16)
    table.add_column("INSTANCE")
    table.add_column("RESOURCES")
    table.add_column("SPOT POLICY")
    table.add_column("BUILD")
    job_plan = run_plan.job_plans[0]
    instance = job_plan.instance_type.instance_name or "-"
    instance_info = _format_resources(job_plan.instance_type)
    spot = job_plan.job.spot_policy.value
    build_plan = job_plan.build_plan.value.title()
    table.add_row(
        configuration_file,
        run_plan.hub_user_name,
        run_plan.project,
        instance,
        instance_info,
        spot,
        build_plan,
    )
    console.print(table)
    console.print()


def _format_resources(instance_type: InstanceType) -> str:
    instance_info = ""
    instance_info += f"{instance_type.resources.cpus}xCPUs"
    instance_info += f", {instance_type.resources.memory_mib}MB"
    if instance_type.resources.gpus:
        instance_info += (
            f", {len(instance_type.resources.gpus)}x{instance_type.resources.gpus[0].name}"
        )
    return instance_info


def _poll_run(
    hub_client: HubClient,
    run: RunHead,
    job_heads: List[JobHead],
    ssh_key: Optional[str],
    watcher: Optional[Watcher],
    ports_locks: Tuple[PortsLock, PortsLock],
):
    print_runs([run])
    console.print()
    if run.status == JobStatus.FAILED:
        _print_failed_run_message(run)
        exit(1)
    run_name = run.run_name

    try:
        with Progress(
            TextColumn("[progress.description]{task.description}"),
            SpinnerColumn(),
            transient=True,
        ) as progress:
            task = None
            for run in _poll_run_head(hub_client, run_name, loop_statuses=[JobStatus.PENDING]):
                if task is None:
                    task = progress.add_task(
                        "Waiting for capacity... To exit, press Ctrl+C.", total=None
                    )

            if task is None:
                task = progress.add_task("Provisioning... It may take up to a minute.", total=None)

            # idle PENDING and SUBMITTED
            request_errors_printed = False
            for run in _poll_run_head(
                hub_client, run_name, loop_statuses=[JobStatus.PENDING, JobStatus.SUBMITTED]
            ):
                if run.has_request_status([RequestStatus.NO_CAPACITY]):
                    if not request_errors_printed:
                        progress.update(task, description=f"[dark_orange]No capacity[/]")
                        request_errors_printed = True
                elif request_errors_printed:
                    progress.update(
                        task, description="Provisioning... It may take up to a minute."
                    )
                    request_errors_printed = False
            # handle TERMINATED and DOWNLOADING
            run = next(_poll_run_head(hub_client, run_name))
            if run.status == JobStatus.FAILED:
                console.print()
                _print_failed_run_message(run)
                exit(1)
            if run.status == JobStatus.DOWNLOADING:
                progress.update(task, description="Downloading deps... It may take a while.")
            elif run.has_request_status([RequestStatus.TERMINATED]):
                progress.update(
                    task,
                    total=100,
                    description=f"[red]Request(s) terminated[/]",
                )
            # idle DOWNLOADING
            for run in _poll_run_head(hub_client, run_name, loop_statuses=[JobStatus.DOWNLOADING]):
                pass
            progress.update(task, total=100)

        # attach to the instance, attach to the container in the background
        jobs = [hub_client.get_job(job_head.job_id) for job_head in job_heads]
        ports = _attach(hub_client, jobs[0], ssh_key, ports_locks)
        console.print()
        console.print("[grey58]To stop, press Ctrl+C.[/]")
        console.print()

        run = hub_client.list_run_heads(run_name)[0]
        if run.status.is_unfinished() or run.status == JobStatus.DONE:
            if watcher is not None and watcher.is_alive():  # reload is enabled
                if hub_client.get_project_backend_type() == "local":
                    watcher.start_copier(
                        LocalCopier,
                        dst_root=os.path.expanduser(
                            f"~/.dstack/local_backend/{hub_client.project}/tmp/runs/{run_name}/{jobs[0].job_id}"
                        ),
                    )
                else:
                    watcher.start_copier(
                        SSHCopier,
                        ssh_host=f"{run_name}-host",
                        dst_root=f".dstack/tmp/runs/{run_name}/{jobs[0].job_id}",
                    )
            _poll_logs_ws(hub_client, jobs[0], ports)
    except KeyboardInterrupt:
        _ask_on_interrupt(hub_client, run_name)

    try:
        uploading = False
        status = "unknown"
        with Progress(
            TextColumn("[progress.description]{task.description}"),
            SpinnerColumn(),
            transient=True,
        ) as progress:
            task = progress.add_task("Stopping... To abort press Ctrl+C", total=None)
            for run in _poll_run_head(hub_client, run_name):
                if run.status == JobStatus.UPLOADING and not uploading:
                    progress.update(
                        task, description="Uploading artifacts and cache... To abort press Ctrl+C"
                    )
                    uploading = True
                elif run.status.is_finished():
                    progress.update(task, total=100)
                    status = run.status.name
                    break
        console.print(f"[grey58]{status.capitalize()}[/]")
        ssh_config_remove_host(config.ssh_config_path, f"{run_name}-host")
        ssh_config_remove_host(config.ssh_config_path, run_name)
    except KeyboardInterrupt:
        global interrupt_count
        interrupt_count = 1
        _ask_on_interrupt(hub_client, run_name)


def _print_failed_run_message(run: RunHead):
    if run.job_heads[0].error_code is JobErrorCode.FAILED_TO_START_DUE_TO_NO_CAPACITY:
        console.print("Provisioning failed due to no capacity\n")
    elif run.job_heads[0].error_code is JobErrorCode.BUILD_NOT_FOUND:
        console.print("Build not found. Run `dstack build` or add `--build` flag")
    else:
        console.print("Provisioning failed\n")


def _reserve_ports(apps: List[AppSpec], local_backend: bool) -> Tuple[PortsLock, PortsLock]:
    host_ports = {}
    host_ports_lock = PortsLock()
    app_ports = {}
    app_ports_lock = PortsLock()
    openssh_server_port: Optional[int] = None

    for app in apps:
        app_ports[app.port] = app.map_to_port or 0
        if app.app_name == "openssh-server":
            openssh_server_port = app.port
    if local_backend and openssh_server_port is None:
        return host_ports_lock, app_ports_lock

    if not local_backend:
        if openssh_server_port is None:
            host_ports.update(app_ports)
            app_ports = {}
        host_ports_lock = PortsLock(host_ports).acquire()

    if openssh_server_port is not None:
        del app_ports[openssh_server_port]
        if app_ports:
            app_ports_lock = PortsLock(app_ports).acquire()

    return host_ports_lock, app_ports_lock


def _attach(
    hub_client: HubClient, job: Job, ssh_key_path: str, ports_locks: Tuple[PortsLock, PortsLock]
) -> Dict[int, int]:
    """
    :return: (host tunnel ports, container tunnel ports, ports mapping)
    """
    backend_type = hub_client.get_project_backend_type()
    app_ports = {}
    openssh_server_port: Optional[int] = None
    for app in job.app_specs or []:
        app_ports[app.port] = app.map_to_port or 0
        if app.app_name == "openssh-server":
            openssh_server_port = app.port
    if backend_type == "local" and openssh_server_port is None:
        console.print("Provisioning... It may take up to a minute. [green]✓[/]")
        return {k: v for k, v in app_ports.items() if v != 0}

    console.print("Starting SSH tunnel...")
    include_ssh_config(config.ssh_config_path)
    ws_port = int(job.env["WS_LOGS_PORT"])

    host_ports = {}
    host_ports_lock, app_ports_lock = ports_locks

    if backend_type != "local":
        ssh_config_add_host(
            config.ssh_config_path,
            f"{job.run_name}-host",
            {
                "HostName": job.host_name,
                # TODO: use non-root for all backends
                "User": "ubuntu" if backend_type in ("azure", "gcp", "lambda") else "root",
                "IdentityFile": ssh_key_path,
                "StrictHostKeyChecking": "no",
                "UserKnownHostsFile": "/dev/null",
                "ControlPath": config.ssh_control_path(f"{job.run_name}-host"),
                "ControlMaster": "auto",
                "ControlPersist": "10m",
            },
        )
        if openssh_server_port is None:
            app_ports = {}
        host_ports = PortsLock({ws_port: ws_port}).acquire().release()
        host_ports.update(host_ports_lock.release())
        for i in range(3):  # retry
            time.sleep(2**i)
            if run_ssh_tunnel(f"{job.run_name}-host", host_ports):
                break
        else:
            console.print("[warning]Warning: failed to start SSH tunnel[/warning] [red]✗[/]")

    if openssh_server_port is not None:
        options = {
            "HostName": "localhost",
            "Port": app_ports[openssh_server_port] or openssh_server_port,
            "User": "root",
            "IdentityFile": ssh_key_path,
            "StrictHostKeyChecking": "no",
            "UserKnownHostsFile": "/dev/null",
            "ControlPath": config.ssh_control_path(job.run_name),
            "ControlMaster": "auto",
            "ControlPersist": "10m",
        }
        if backend_type != "local":
            options["ProxyJump"] = f"{job.run_name}-host"
        ssh_config_add_host(config.ssh_config_path, job.run_name, options)
        del app_ports[openssh_server_port]
        if app_ports:
            app_ports.update(app_ports_lock.dict())
            # try to attach in the background
            threading.Thread(
                target=_attach_to_container,
                args=(hub_client, job.run_name, app_ports_lock),
                daemon=True,
            ).start()

    return {**host_ports, **app_ports}


def _attach_to_container(hub_client: HubClient, run_name: str, ports_lock: PortsLock):
    # idle BUILDING
    for run in _poll_run_head(hub_client, run_name, loop_statuses=[JobStatus.BUILDING]):
        pass
    app_ports = ports_lock.release()
    for delay in range(0, 60 * 10 + 1, POLL_PROVISION_RATE_SECS):  # retry
        time.sleep(POLL_PROVISION_RATE_SECS if delay else 0)  # skip first sleep
        if run_ssh_tunnel(run_name, app_ports):
            # console.print(f"To connect via SSH, use: `ssh {run_name}`")
            break
        if next(_poll_run_head(hub_client, run_name)).status != JobStatus.RUNNING:
            break
    else:
        console.print(
            "[red]ERROR[/] Can't establish SSH tunnel with the container\n"
            "[grey58]Aborting...[/]"
        )
        hub_client.stop_jobs(run_name, abort=True)
        exit(1)


def _poll_logs_ws(hub_client: HubClient, job: Job, ports: Dict[int, int]):
    def on_message(ws: WebSocketApp, message):
        message = fix_urls(message, job, ports, hostname="127.0.0.1")
        sys.stdout.buffer.write(message)
        sys.stdout.buffer.flush()

    def on_error(_: WebSocketApp, err: Exception):
        if isinstance(err, KeyboardInterrupt):
            _ask_on_interrupt(hub_client, job.run_name)
        else:
            console.print(err)

    def on_open(_: WebSocketApp):
        pass

    def on_close(_: WebSocketApp, close_status_code, close_msg):
        pass

    local_ws_logs_port = ports.get(int(job.env["WS_LOGS_PORT"]), int(job.env["WS_LOGS_PORT"]))
    url = f"ws://127.0.0.1:{local_ws_logs_port}/logsws"
    atty = sys.stdout.isatty()
    if atty:
        cursor.hide()
    _ws = websocket.WebSocketApp(
        url,
        on_message=on_message,
        on_error=on_error,
        on_open=on_open,
        on_close=on_close,
    )
    try:
        _ws.run_forever()
    except KeyboardInterrupt:
        pass  # on_error() has already handled an error, but it raises here too
    finally:
        if atty:
            cursor.show()


def _poll_run_head(
    hub_client: HubClient,
    run_name: str,
    rate: int = POLL_PROVISION_RATE_SECS,
    loop_statuses: Optional[List[JobStatus]] = None,
) -> Iterator[RunHead]:
    while True:
        run_heads = hub_client.list_run_heads(run_name)
        if len(run_heads) == 0:
            time.sleep(rate / 2)
            continue
        run_head = run_heads[0]
        if loop_statuses is not None and run_head.status not in loop_statuses:
            return
        yield run_head
        time.sleep(rate)


def _ask_on_interrupt(hub_client: HubClient, run_name: str):
    global interrupt_count
    if interrupt_count == 0:
        try:
            console.print("\n")
            if Confirm.ask(f"[red]Stop the run '{run_name}'?[/]"):
                interrupt_count += 1
                hub_client.stop_jobs(run_name, abort=False)
                console.print("\n[grey58]Stopping... To abort press Ctrl+C[/]", end="")
            else:
                console.print("\n[grey58]Detaching...[/]")
                console.print("[grey58]OK[/]")
                exit(0)
            return
        except KeyboardInterrupt:
            interrupt_count += 1
    if interrupt_count > 0:
        console.print("\n[grey58]Aborting...[/]")
        hub_client.stop_jobs(run_name, abort=True)
        console.print("[grey58]Aborted[/]")
        ssh_config_remove_host(config.ssh_config_path, f"{run_name}-host")
        ssh_config_remove_host(config.ssh_config_path, run_name)
        exit(0)
>>>>>>> 88bb4dea
<|MERGE_RESOLUTION|>--- conflicted
+++ resolved
@@ -2,31 +2,22 @@
 import copy
 import os
 from argparse import Namespace
-<<<<<<< HEAD
-=======
-from pathlib import Path
-from typing import Dict, Iterator, List, Optional, Tuple
->>>>>>> 88bb4dea
 
 from rich.prompt import Confirm
 
 from dstack._internal.api.runs import list_runs_hub
 from dstack._internal.cli.commands import BasicCommand
-<<<<<<< HEAD
 from dstack._internal.cli.utils.common import add_project_argument, check_init, console
 from dstack._internal.cli.utils.config import config, get_hub_client
 from dstack._internal.cli.utils.configuration import load_configuration
-from dstack._internal.cli.utils.run import poll_run, print_run_plan, read_ssh_key_pub
+from dstack._internal.cli.utils.run import (
+    poll_run,
+    print_run_plan,
+    read_ssh_key_pub,
+    reserve_ports,
+)
 from dstack._internal.cli.utils.watcher import Watcher
-=======
-from dstack._internal.cli.commands.run.ssh_tunnel import PortsLock, run_ssh_tunnel
-from dstack._internal.cli.commands.run.watcher import LocalCopier, SSHCopier, Watcher
-from dstack._internal.cli.common import add_project_argument, check_init, console, print_runs
-from dstack._internal.cli.config import config, get_hub_client
-from dstack._internal.cli.configuration import load_configuration
 from dstack._internal.configurators.ports import PortUsedError
-from dstack._internal.core.app import AppSpec
->>>>>>> 88bb4dea
 from dstack._internal.core.error import RepoNotInitializedError
 
 
@@ -127,7 +118,7 @@
 
             ports_locks = None
             if not args.detach:
-                ports_locks = _reserve_ports(
+                ports_locks = reserve_ports(
                     configurator.app_specs(), hub_client.get_project_backend_type() == "local"
                 )
 
@@ -153,389 +144,4 @@
         finally:
             if watcher.is_alive():
                 watcher.stop()
-<<<<<<< HEAD
-                watcher.join()
-=======
-                watcher.join()
-
-
-def _read_ssh_key_pub(key_path: str) -> str:
-    path = Path(key_path)
-    return path.with_suffix(path.suffix + ".pub").read_text().strip("\n")
-
-
-def _print_run_plan(configuration_file: str, run_plan: RunPlan):
-    table = Table(box=None)
-    table.add_column("CONFIGURATION", style="grey58")
-    table.add_column("USER", style="grey58", no_wrap=True, max_width=16)
-    table.add_column("PROJECT", style="grey58", no_wrap=True, max_width=16)
-    table.add_column("INSTANCE")
-    table.add_column("RESOURCES")
-    table.add_column("SPOT POLICY")
-    table.add_column("BUILD")
-    job_plan = run_plan.job_plans[0]
-    instance = job_plan.instance_type.instance_name or "-"
-    instance_info = _format_resources(job_plan.instance_type)
-    spot = job_plan.job.spot_policy.value
-    build_plan = job_plan.build_plan.value.title()
-    table.add_row(
-        configuration_file,
-        run_plan.hub_user_name,
-        run_plan.project,
-        instance,
-        instance_info,
-        spot,
-        build_plan,
-    )
-    console.print(table)
-    console.print()
-
-
-def _format_resources(instance_type: InstanceType) -> str:
-    instance_info = ""
-    instance_info += f"{instance_type.resources.cpus}xCPUs"
-    instance_info += f", {instance_type.resources.memory_mib}MB"
-    if instance_type.resources.gpus:
-        instance_info += (
-            f", {len(instance_type.resources.gpus)}x{instance_type.resources.gpus[0].name}"
-        )
-    return instance_info
-
-
-def _poll_run(
-    hub_client: HubClient,
-    run: RunHead,
-    job_heads: List[JobHead],
-    ssh_key: Optional[str],
-    watcher: Optional[Watcher],
-    ports_locks: Tuple[PortsLock, PortsLock],
-):
-    print_runs([run])
-    console.print()
-    if run.status == JobStatus.FAILED:
-        _print_failed_run_message(run)
-        exit(1)
-    run_name = run.run_name
-
-    try:
-        with Progress(
-            TextColumn("[progress.description]{task.description}"),
-            SpinnerColumn(),
-            transient=True,
-        ) as progress:
-            task = None
-            for run in _poll_run_head(hub_client, run_name, loop_statuses=[JobStatus.PENDING]):
-                if task is None:
-                    task = progress.add_task(
-                        "Waiting for capacity... To exit, press Ctrl+C.", total=None
-                    )
-
-            if task is None:
-                task = progress.add_task("Provisioning... It may take up to a minute.", total=None)
-
-            # idle PENDING and SUBMITTED
-            request_errors_printed = False
-            for run in _poll_run_head(
-                hub_client, run_name, loop_statuses=[JobStatus.PENDING, JobStatus.SUBMITTED]
-            ):
-                if run.has_request_status([RequestStatus.NO_CAPACITY]):
-                    if not request_errors_printed:
-                        progress.update(task, description=f"[dark_orange]No capacity[/]")
-                        request_errors_printed = True
-                elif request_errors_printed:
-                    progress.update(
-                        task, description="Provisioning... It may take up to a minute."
-                    )
-                    request_errors_printed = False
-            # handle TERMINATED and DOWNLOADING
-            run = next(_poll_run_head(hub_client, run_name))
-            if run.status == JobStatus.FAILED:
-                console.print()
-                _print_failed_run_message(run)
-                exit(1)
-            if run.status == JobStatus.DOWNLOADING:
-                progress.update(task, description="Downloading deps... It may take a while.")
-            elif run.has_request_status([RequestStatus.TERMINATED]):
-                progress.update(
-                    task,
-                    total=100,
-                    description=f"[red]Request(s) terminated[/]",
-                )
-            # idle DOWNLOADING
-            for run in _poll_run_head(hub_client, run_name, loop_statuses=[JobStatus.DOWNLOADING]):
-                pass
-            progress.update(task, total=100)
-
-        # attach to the instance, attach to the container in the background
-        jobs = [hub_client.get_job(job_head.job_id) for job_head in job_heads]
-        ports = _attach(hub_client, jobs[0], ssh_key, ports_locks)
-        console.print()
-        console.print("[grey58]To stop, press Ctrl+C.[/]")
-        console.print()
-
-        run = hub_client.list_run_heads(run_name)[0]
-        if run.status.is_unfinished() or run.status == JobStatus.DONE:
-            if watcher is not None and watcher.is_alive():  # reload is enabled
-                if hub_client.get_project_backend_type() == "local":
-                    watcher.start_copier(
-                        LocalCopier,
-                        dst_root=os.path.expanduser(
-                            f"~/.dstack/local_backend/{hub_client.project}/tmp/runs/{run_name}/{jobs[0].job_id}"
-                        ),
-                    )
-                else:
-                    watcher.start_copier(
-                        SSHCopier,
-                        ssh_host=f"{run_name}-host",
-                        dst_root=f".dstack/tmp/runs/{run_name}/{jobs[0].job_id}",
-                    )
-            _poll_logs_ws(hub_client, jobs[0], ports)
-    except KeyboardInterrupt:
-        _ask_on_interrupt(hub_client, run_name)
-
-    try:
-        uploading = False
-        status = "unknown"
-        with Progress(
-            TextColumn("[progress.description]{task.description}"),
-            SpinnerColumn(),
-            transient=True,
-        ) as progress:
-            task = progress.add_task("Stopping... To abort press Ctrl+C", total=None)
-            for run in _poll_run_head(hub_client, run_name):
-                if run.status == JobStatus.UPLOADING and not uploading:
-                    progress.update(
-                        task, description="Uploading artifacts and cache... To abort press Ctrl+C"
-                    )
-                    uploading = True
-                elif run.status.is_finished():
-                    progress.update(task, total=100)
-                    status = run.status.name
-                    break
-        console.print(f"[grey58]{status.capitalize()}[/]")
-        ssh_config_remove_host(config.ssh_config_path, f"{run_name}-host")
-        ssh_config_remove_host(config.ssh_config_path, run_name)
-    except KeyboardInterrupt:
-        global interrupt_count
-        interrupt_count = 1
-        _ask_on_interrupt(hub_client, run_name)
-
-
-def _print_failed_run_message(run: RunHead):
-    if run.job_heads[0].error_code is JobErrorCode.FAILED_TO_START_DUE_TO_NO_CAPACITY:
-        console.print("Provisioning failed due to no capacity\n")
-    elif run.job_heads[0].error_code is JobErrorCode.BUILD_NOT_FOUND:
-        console.print("Build not found. Run `dstack build` or add `--build` flag")
-    else:
-        console.print("Provisioning failed\n")
-
-
-def _reserve_ports(apps: List[AppSpec], local_backend: bool) -> Tuple[PortsLock, PortsLock]:
-    host_ports = {}
-    host_ports_lock = PortsLock()
-    app_ports = {}
-    app_ports_lock = PortsLock()
-    openssh_server_port: Optional[int] = None
-
-    for app in apps:
-        app_ports[app.port] = app.map_to_port or 0
-        if app.app_name == "openssh-server":
-            openssh_server_port = app.port
-    if local_backend and openssh_server_port is None:
-        return host_ports_lock, app_ports_lock
-
-    if not local_backend:
-        if openssh_server_port is None:
-            host_ports.update(app_ports)
-            app_ports = {}
-        host_ports_lock = PortsLock(host_ports).acquire()
-
-    if openssh_server_port is not None:
-        del app_ports[openssh_server_port]
-        if app_ports:
-            app_ports_lock = PortsLock(app_ports).acquire()
-
-    return host_ports_lock, app_ports_lock
-
-
-def _attach(
-    hub_client: HubClient, job: Job, ssh_key_path: str, ports_locks: Tuple[PortsLock, PortsLock]
-) -> Dict[int, int]:
-    """
-    :return: (host tunnel ports, container tunnel ports, ports mapping)
-    """
-    backend_type = hub_client.get_project_backend_type()
-    app_ports = {}
-    openssh_server_port: Optional[int] = None
-    for app in job.app_specs or []:
-        app_ports[app.port] = app.map_to_port or 0
-        if app.app_name == "openssh-server":
-            openssh_server_port = app.port
-    if backend_type == "local" and openssh_server_port is None:
-        console.print("Provisioning... It may take up to a minute. [green]✓[/]")
-        return {k: v for k, v in app_ports.items() if v != 0}
-
-    console.print("Starting SSH tunnel...")
-    include_ssh_config(config.ssh_config_path)
-    ws_port = int(job.env["WS_LOGS_PORT"])
-
-    host_ports = {}
-    host_ports_lock, app_ports_lock = ports_locks
-
-    if backend_type != "local":
-        ssh_config_add_host(
-            config.ssh_config_path,
-            f"{job.run_name}-host",
-            {
-                "HostName": job.host_name,
-                # TODO: use non-root for all backends
-                "User": "ubuntu" if backend_type in ("azure", "gcp", "lambda") else "root",
-                "IdentityFile": ssh_key_path,
-                "StrictHostKeyChecking": "no",
-                "UserKnownHostsFile": "/dev/null",
-                "ControlPath": config.ssh_control_path(f"{job.run_name}-host"),
-                "ControlMaster": "auto",
-                "ControlPersist": "10m",
-            },
-        )
-        if openssh_server_port is None:
-            app_ports = {}
-        host_ports = PortsLock({ws_port: ws_port}).acquire().release()
-        host_ports.update(host_ports_lock.release())
-        for i in range(3):  # retry
-            time.sleep(2**i)
-            if run_ssh_tunnel(f"{job.run_name}-host", host_ports):
-                break
-        else:
-            console.print("[warning]Warning: failed to start SSH tunnel[/warning] [red]✗[/]")
-
-    if openssh_server_port is not None:
-        options = {
-            "HostName": "localhost",
-            "Port": app_ports[openssh_server_port] or openssh_server_port,
-            "User": "root",
-            "IdentityFile": ssh_key_path,
-            "StrictHostKeyChecking": "no",
-            "UserKnownHostsFile": "/dev/null",
-            "ControlPath": config.ssh_control_path(job.run_name),
-            "ControlMaster": "auto",
-            "ControlPersist": "10m",
-        }
-        if backend_type != "local":
-            options["ProxyJump"] = f"{job.run_name}-host"
-        ssh_config_add_host(config.ssh_config_path, job.run_name, options)
-        del app_ports[openssh_server_port]
-        if app_ports:
-            app_ports.update(app_ports_lock.dict())
-            # try to attach in the background
-            threading.Thread(
-                target=_attach_to_container,
-                args=(hub_client, job.run_name, app_ports_lock),
-                daemon=True,
-            ).start()
-
-    return {**host_ports, **app_ports}
-
-
-def _attach_to_container(hub_client: HubClient, run_name: str, ports_lock: PortsLock):
-    # idle BUILDING
-    for run in _poll_run_head(hub_client, run_name, loop_statuses=[JobStatus.BUILDING]):
-        pass
-    app_ports = ports_lock.release()
-    for delay in range(0, 60 * 10 + 1, POLL_PROVISION_RATE_SECS):  # retry
-        time.sleep(POLL_PROVISION_RATE_SECS if delay else 0)  # skip first sleep
-        if run_ssh_tunnel(run_name, app_ports):
-            # console.print(f"To connect via SSH, use: `ssh {run_name}`")
-            break
-        if next(_poll_run_head(hub_client, run_name)).status != JobStatus.RUNNING:
-            break
-    else:
-        console.print(
-            "[red]ERROR[/] Can't establish SSH tunnel with the container\n"
-            "[grey58]Aborting...[/]"
-        )
-        hub_client.stop_jobs(run_name, abort=True)
-        exit(1)
-
-
-def _poll_logs_ws(hub_client: HubClient, job: Job, ports: Dict[int, int]):
-    def on_message(ws: WebSocketApp, message):
-        message = fix_urls(message, job, ports, hostname="127.0.0.1")
-        sys.stdout.buffer.write(message)
-        sys.stdout.buffer.flush()
-
-    def on_error(_: WebSocketApp, err: Exception):
-        if isinstance(err, KeyboardInterrupt):
-            _ask_on_interrupt(hub_client, job.run_name)
-        else:
-            console.print(err)
-
-    def on_open(_: WebSocketApp):
-        pass
-
-    def on_close(_: WebSocketApp, close_status_code, close_msg):
-        pass
-
-    local_ws_logs_port = ports.get(int(job.env["WS_LOGS_PORT"]), int(job.env["WS_LOGS_PORT"]))
-    url = f"ws://127.0.0.1:{local_ws_logs_port}/logsws"
-    atty = sys.stdout.isatty()
-    if atty:
-        cursor.hide()
-    _ws = websocket.WebSocketApp(
-        url,
-        on_message=on_message,
-        on_error=on_error,
-        on_open=on_open,
-        on_close=on_close,
-    )
-    try:
-        _ws.run_forever()
-    except KeyboardInterrupt:
-        pass  # on_error() has already handled an error, but it raises here too
-    finally:
-        if atty:
-            cursor.show()
-
-
-def _poll_run_head(
-    hub_client: HubClient,
-    run_name: str,
-    rate: int = POLL_PROVISION_RATE_SECS,
-    loop_statuses: Optional[List[JobStatus]] = None,
-) -> Iterator[RunHead]:
-    while True:
-        run_heads = hub_client.list_run_heads(run_name)
-        if len(run_heads) == 0:
-            time.sleep(rate / 2)
-            continue
-        run_head = run_heads[0]
-        if loop_statuses is not None and run_head.status not in loop_statuses:
-            return
-        yield run_head
-        time.sleep(rate)
-
-
-def _ask_on_interrupt(hub_client: HubClient, run_name: str):
-    global interrupt_count
-    if interrupt_count == 0:
-        try:
-            console.print("\n")
-            if Confirm.ask(f"[red]Stop the run '{run_name}'?[/]"):
-                interrupt_count += 1
-                hub_client.stop_jobs(run_name, abort=False)
-                console.print("\n[grey58]Stopping... To abort press Ctrl+C[/]", end="")
-            else:
-                console.print("\n[grey58]Detaching...[/]")
-                console.print("[grey58]OK[/]")
-                exit(0)
-            return
-        except KeyboardInterrupt:
-            interrupt_count += 1
-    if interrupt_count > 0:
-        console.print("\n[grey58]Aborting...[/]")
-        hub_client.stop_jobs(run_name, abort=True)
-        console.print("[grey58]Aborted[/]")
-        ssh_config_remove_host(config.ssh_config_path, f"{run_name}-host")
-        ssh_config_remove_host(config.ssh_config_path, run_name)
-        exit(0)
->>>>>>> 88bb4dea
+                watcher.join()