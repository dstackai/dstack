from typing import List

from sqlalchemy import ForeignKey, Integer, MetaData, String, Text
from sqlalchemy.orm import DeclarativeBase, Mapped, mapped_column, relationship

constraint_naming_convention = {
    "ix": "ix_%(column_0_label)s",
    "uq": "uq_%(table_name)s_%(column_0_name)s",
    "ck": "ck_%(table_name)s_%(constraint_name)s",
    "fk": "fk_%(table_name)s_%(column_0_name)s_%(referred_table_name)s",
    "pk": "pk_%(table_name)s",
}


class Base(DeclarativeBase):
    metadata = MetaData(naming_convention=constraint_naming_convention)

    def __repr__(self) -> str:
        src = self.__class__.__name__
        attr = [f"{key}={val}" for (key, val) in self.__dict__.items() if not key.startswith("_")]
        attr_string = ", ".join(attr)
        return f"{src}({attr_string})"


class User(Base):
    __tablename__ = "users"

    name: Mapped[str] = mapped_column(String(50), primary_key=True)
    token: Mapped[str] = mapped_column(String(200))
    global_role: Mapped[str] = mapped_column(String(100))


class Member(Base):
    __tablename__ = "members"

    id: Mapped[int] = mapped_column(Integer, primary_key=True, autoincrement=True)
    project_name: Mapped[str] = mapped_column(ForeignKey("projects.name", ondelete="CASCADE"))
    project: Mapped["Project"] = relationship()

    user_name: Mapped[str] = mapped_column(ForeignKey("users.name", ondelete="CASCADE"))
    user: Mapped[User] = relationship()

    project_role: Mapped[str] = mapped_column(String(100))


class Backend(Base):
    __tablename__ = "backends"

    id: Mapped[int] = mapped_column(Integer, primary_key=True, autoincrement=True)
    project_name: Mapped[str] = mapped_column(ForeignKey("projects.name", ondelete="CASCADE"))
    project: Mapped["Project"] = relationship()
    name: Mapped[str] = mapped_column(String(50))
    type: Mapped[str] = mapped_column(String(30))

    config: Mapped[str] = mapped_column(String(2000))
    auth: Mapped[str] = mapped_column(String(2000))


class Project(Base):
    __tablename__ = "projects"

    name: Mapped[str] = mapped_column(String(50), primary_key=True)
    ssh_private_key: Mapped[str] = mapped_column(Text)
    ssh_public_key: Mapped[str] = mapped_column(Text)
    members: Mapped[List[Member]] = relationship(back_populates="project", lazy="selectin")
    backends: Mapped[List[Backend]] = relationship(back_populates="project", lazy="selectin")
<<<<<<< HEAD


class Job(Base):
    """
    This table stores not started jobs that are not stored in any backend.
    After the job is successfully submitted to a backed, it is deleted from the table.
    """

    __tablename__ = "jobs"

    job_id: Mapped[str] = mapped_column(String(50), primary_key=True)
    run_name = mapped_column(String(50), index=True)
    project_name: Mapped[str] = mapped_column(ForeignKey("projects.name", ondelete="CASCADE"))
    project: Mapped["Project"] = relationship()
    status: Mapped[str] = mapped_column(String(30), index=True)
    job_data: Mapped[str] = mapped_column(Text)
=======
    default_gateway: Mapped[str] = mapped_column(String(50), nullable=True)
>>>>>>> d6b282cd
<|MERGE_RESOLUTION|>--- conflicted
+++ resolved
@@ -64,7 +64,7 @@
     ssh_public_key: Mapped[str] = mapped_column(Text)
     members: Mapped[List[Member]] = relationship(back_populates="project", lazy="selectin")
     backends: Mapped[List[Backend]] = relationship(back_populates="project", lazy="selectin")
-<<<<<<< HEAD
+    default_gateway: Mapped[str] = mapped_column(String(50), nullable=True)
 
 
 class Job(Base):
@@ -80,7 +80,4 @@
     project_name: Mapped[str] = mapped_column(ForeignKey("projects.name", ondelete="CASCADE"))
     project: Mapped["Project"] = relationship()
     status: Mapped[str] = mapped_column(String(30), index=True)
-    job_data: Mapped[str] = mapped_column(Text)
-=======
-    default_gateway: Mapped[str] = mapped_column(String(50), nullable=True)
->>>>>>> d6b282cd
+    job_data: Mapped[str] = mapped_column(Text)