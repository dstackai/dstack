--- conflicted
+++ resolved
@@ -3,14 +3,9 @@
 from fastapi import APIRouter, Depends, HTTPException, status
 
 from dstack._internal.core.build import BuildNotFoundError
-<<<<<<< HEAD
-from dstack._internal.core.error import NoMatchingInstanceError, SSHCommandError
-from dstack._internal.core.job import Job, JobStatus
-from dstack._internal.hub.repository.jobs import JobManager
-=======
 from dstack._internal.core.error import NoGatewayError, NoMatchingInstanceError, SSHCommandError
 from dstack._internal.core.job import ConfigurationType, Job, JobStatus
->>>>>>> d6b282cd
+from dstack._internal.hub.repository.jobs import JobManager
 from dstack._internal.hub.routers.util import (
     call_backend,
     error_detail,
@@ -20,11 +15,8 @@
 )
 from dstack._internal.hub.schemas import RunRunners, StopRunners
 from dstack._internal.hub.security.permissions import ProjectMember
-<<<<<<< HEAD
 from dstack._internal.hub.services.common import get_backends, get_instance_candidates
-=======
 from dstack._internal.hub.utils.gateway import setup_job_gateway
->>>>>>> d6b282cd
 from dstack._internal.utils.logging import get_logger
 
 logger = get_logger(__name__)
@@ -37,7 +29,7 @@
 async def run(project_name: str, body: RunRunners):
     job = body.job
     project = await get_project(project_name=project_name)
-    backends = await get_backends(project, selected_backends=body.job.backends)
+    backends = await get_backends(project, selected_backends=job.backends)
     backends = [backend for _, backend in backends]
     # todo use run plan?
     start = datetime.datetime.now()
@@ -47,48 +39,9 @@
         len(candidates),
         str(datetime.datetime.now() - start),
     )
-<<<<<<< HEAD
-
-    for backend, offer in candidates:
-        logger.info(
-            "Trying %s in %s/%s for $%0.4f per hour",
-            offer.instance_type.instance_name,
-            backend.name,
-            offer.region,
-            offer.price,
-        )
-        try:
-            await call_backend(
-                backend.run_job,
-                job,
-                project.ssh_private_key,
-                offer,
-            )
-            return
-        except NoMatchingInstanceError:
-            continue
-        except BuildNotFoundError:
-            raise HTTPException(
-                status_code=status.HTTP_400_BAD_REQUEST,
-                detail=error_detail(msg=BuildNotFoundError.message, code=BuildNotFoundError.code),
-            )
-        except SSHCommandError as e:
-            raise HTTPException(
-                status_code=status.HTTP_400_BAD_REQUEST,
-                detail=error_detail(msg=e.message, code=e.code),
-            )
-    if body.job.retry_active():
-        job.status = JobStatus.PENDING
-        await JobManager.create(project_name=project.name, job=job)
-        raise HTTPException(
-            status_code=status.HTTP_400_BAD_REQUEST,
-            detail=error_detail(
-                "No capacity. The run will be retried later.", code=NoMatchingInstanceError.code
-            ),
-=======
     try:
-        if body.job.configuration_type == ConfigurationType.SERVICE:
-            await setup_job_gateway(project, body.job)
+        if job.configuration_type == ConfigurationType.SERVICE:
+            await setup_job_gateway(project, job)
         for backend, offer in candidates:
             logger.info(
                 "Trying %s in %s/%s for $%0.4f per hour",
@@ -100,8 +53,7 @@
             try:
                 await call_backend(
                     backend.run_job,
-                    body.job,
-                    failed_to_start_job_new_status,
+                    job,
                     project.ssh_private_key,
                     offer,
                 )
@@ -117,11 +69,19 @@
         raise HTTPException(
             status_code=status.HTTP_400_BAD_REQUEST,
             detail=error_detail(msg=e.message, code=e.code),
->>>>>>> d6b282cd
+        )
+    if job.retry_active():
+        job.status = JobStatus.PENDING
+        await JobManager.create(project_name=project.name, job=job)
+        raise HTTPException(
+            status_code=status.HTTP_400_BAD_REQUEST,
+            detail=error_detail(
+                "No capacity. The run will be retried later.", code=NoMatchingInstanceError.code
+            ),
         )
     raise HTTPException(
         status_code=status.HTTP_400_BAD_REQUEST,
-        detail=error_detail("Run failed due to no capacity", code=NoMatchingInstanceError.code),
+        detail=error_detail("Run failed due to no capacity.", code=NoMatchingInstanceError.code),
     )
 
 
