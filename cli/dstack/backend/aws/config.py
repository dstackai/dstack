--- conflicted
+++ resolved
@@ -34,30 +34,6 @@
         self.subnet_id = subnet_id or os.getenv("DSTACK_AWS_EC2_SUBNET")
         self.credentials = credentials
 
-<<<<<<< HEAD
-    def load(self, path: Path = get_config_path()):
-        if path.exists():
-            with path.open() as f:
-                config_data = yaml.load(f, Loader=yaml.FullLoader)
-                if not isinstance(config_data, Dict) or config_data.get("backend") != "aws":
-                    raise ConfigError(f"It's not AWS config")
-                if not config_data.get("bucket"):
-                    raise Exception(f"For AWS backend:the bucket field is required")
-                self.profile_name = config_data.get("profile") or os.getenv("AWS_PROFILE")
-                self.region_name = config_data.get("region") or os.getenv("AWS_DEFAULT_REGION")
-                self.bucket_name = config_data["bucket"]
-                self.subnet_id = config_data.get("subnet")
-        else:
-            raise ConfigError()
-
-    def save(self, path: Path = get_config_path()):
-        if not path.parent.exists():
-            path.parent.mkdir(parents=True)
-        with path.open("w+") as f:
-            f.write(self.serialize_yaml())
-
-=======
->>>>>>> 4863bf69
     def serialize(self) -> Dict:
         config_data = {
             "backend": "aws",
