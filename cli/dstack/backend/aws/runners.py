import json
import sys
import time
import uuid
from functools import cmp_to_key, reduce
from typing import List, Optional, Tuple

import yaml
from botocore.client import BaseClient

from dstack import version
from dstack.backend.aws import jobs, logs
from dstack.core.instance import InstanceType
from dstack.core.job import Job, JobStatus, Requirements
<<<<<<< HEAD
from dstack.core.repo import RepoAddress, _repo_address_path
from dstack.core.runners import Resources, Runner, Gpu
=======
from dstack.core.repo import RepoAddress
from dstack.core.request import RequestHead, RequestStatus
from dstack.core.runners import Gpu, Resources, Runner
>>>>>>> d98ebafd

CREATE_INSTANCE_RETRY_RATE_SECS = 3


def _serialize_runner(runner: Runner) -> dict:
    resources = {
        "cpus": runner.resources.cpus,
        "memory_mib": runner.resources.memory_mib,
        "gpus": [
            {
                "name": gpu.name,
                "memory_mib": gpu.memory_mib,
            }
            for gpu in (runner.resources.gpus or [])
        ],
        "interruptible": runner.resources.interruptible is True,
        "local": runner.resources.local is True,
    }
    data = {
        "runner_id": runner.runner_id,
        "request_id": runner.request_id,
        "resources": resources,
        "job": runner.job.serialize(),
    }
    return data


def _unserialize_runner(data: dict) -> Runner:
    return Runner(
        data["runner_id"],
        data.get("request_id"),
        Resources(
            data["resources"]["cpus"],
            data["resources"]["memory_mib"],
            [Gpu(g["name"], g["memory_mib"]) for g in data["resources"]["gpus"]],
            data["resources"]["interruptible"] is True,
            data["resources"].get("local") is True,
        ),
        Job.unserialize(data["job"]),
    )


def _get_instance_types(ec2_client: BaseClient) -> List[InstanceType]:
    response = None
    instance_types = []
    while not response or response.get("NextToken"):
        kwargs = {}
        if response and "NextToken" in response:
            kwargs["NextToken"] = response["NextToken"]
        response = ec2_client.describe_instance_types(
            Filters=[
                {
                    "Name": "instance-type",
                    "Values": ["c5.*", "m5.*", "p2.*", "p3.*", "p4d.*", "p4de.*"],
                },
            ],
            **kwargs,
        )
        for instance_type in response["InstanceTypes"]:
            gpus = (
                [
                    [Gpu(gpu["Name"], gpu["MemoryInfo"]["SizeInMiB"])] * gpu["Count"]
                    for gpu in instance_type["GpuInfo"]["Gpus"]
                ]
                if instance_type.get("GpuInfo") and instance_type["GpuInfo"].get("Gpus")
                else []
            )
            instance_types.append(
                InstanceType(
                    instance_type["InstanceType"],
                    Resources(
                        instance_type["VCpuInfo"]["DefaultVCpus"],
                        instance_type["MemoryInfo"]["SizeInMiB"],
                        reduce(list.__add__, gpus) if gpus else [],
                        "spot" in instance_type["SupportedUsageClasses"],
                        False,
                    ),
                )
            )

    def compare(i1, i2):
        r1_gpu_total_memory_mib = sum(map(lambda g: g.memory_mib, i1.resources.gpus or []))
        r2_gpu_total_memory_mib = sum(map(lambda g: g.memory_mib, i2.resources.gpus or []))
        if r1_gpu_total_memory_mib < r2_gpu_total_memory_mib:
            return -1
        elif r1_gpu_total_memory_mib > r2_gpu_total_memory_mib:
            return 1
        if i1.resources.cpus < i2.resources.cpus:
            return -1
        elif i1.resources.cpus > i2.resources.cpus:
            return 1
        if i1.resources.memory_mib < i2.resources.memory_mib:
            return -1
        elif i1.resources.memory_mib > i2.resources.memory_mib:
            return 1
        return 0

    return sorted(instance_types, key=cmp_to_key(compare))


def _matches(resources: Resources, requirements: Optional[Requirements]) -> bool:
    if not requirements:
        return True
    if requirements.cpus and requirements.cpus > resources.cpus:
        return False
    if requirements.memory_mib and requirements.memory_mib > resources.memory_mib:
        return False
    if requirements.gpus:
        gpu_count = requirements.gpus.count or 1
        if gpu_count > len(resources.gpus or []):
            return False
        if requirements.gpus.name and gpu_count > len(
            list(filter(lambda gpu: gpu.name == requirements.gpus.name, resources.gpus or []))
        ):
            return False
        if requirements.gpus.memory_mib and gpu_count > len(
            list(
                filter(
                    lambda gpu: gpu.memory_mib >= requirements.gpus.memory_mib,
                    resources.gpus or [],
                )
            )
        ):
            return False
        if requirements.interruptible and not resources.interruptible:
            return False
    return True


def _get_instance_type(
    ec2_client: BaseClient, requirements: Optional[Requirements]
) -> Optional[InstanceType]:
    instance_types = _get_instance_types(ec2_client)

    instance_type = next(
        (
            instance_type
            for instance_type in instance_types
            if _matches(instance_type.resources, requirements)
        ),
        None,
    )
    return (
        InstanceType(
            instance_type.instance_name,
            Resources(
                instance_type.resources.cpus,
                instance_type.resources.memory_mib,
                instance_type.resources.gpus,
                requirements and requirements.interruptible,
                False,
            ),
        )
        if instance_type
        else None
    )


def _create_runner(
    logs_client: BaseClient, s3_client: BaseClient, bucket_name: str, runner: Runner
):
    key = f"runners/{runner.runner_id}.yaml"
    metadata = {}
    if runner.job.status == JobStatus.STOPPING:
        metadata["status"] = "stopping"
    s3_client.put_object(
        Body=yaml.dump(_serialize_runner(runner)),
        Bucket=bucket_name,
        Key=key,
        Metadata=metadata,
    )
    log_group_name = f"/dstack/runners/{bucket_name}"
    logs.create_log_group_if_not_exists(logs_client, bucket_name, log_group_name)


def _update_runner(s3_client: BaseClient, bucket_name: str, runner: Runner):
    key = f"runners/{runner.runner_id}.yaml"
    metadata = {}
    if runner.job.status == JobStatus.STOPPING:
        metadata["status"] = "stopping"
    s3_client.put_object(
        Body=yaml.dump(_serialize_runner(runner)),
        Bucket=bucket_name,
        Key=key,
        Metadata=metadata,
    )


def get_security_group_id(ec2_client: BaseClient, bucket_name: str, subnet_id: Optional[str]):
    _subnet_postfix = (subnet_id.replace("-", "_") + "_") if subnet_id else ""
    security_group_name = (
        "dstack_security_group_" + _subnet_postfix + bucket_name.replace("-", "_").lower()
    )
    if not version.__is_release__:
        security_group_name += "_stgn"
    response = ec2_client.describe_security_groups(
        Filters=[
            {
                "Name": "group-name",
                "Values": [
                    security_group_name,
                ],
            },
        ],
    )
    if response.get("SecurityGroups"):
        security_group_id = response["SecurityGroups"][0]["GroupId"]
    else:
        group_specification = {}
        if subnet_id:
            subnets_response = ec2_client.describe_subnets(SubnetIds=[subnet_id])
            group_specification["VpcId"] = subnets_response["Subnets"][0]["VpcId"]
        security_group = ec2_client.create_security_group(
            Description="Generated by dstack",
            GroupName=security_group_name,
            TagSpecifications=[
                {
                    "ResourceType": "security-group",
                    "Tags": [
                        {"Key": "owner", "Value": "dstack"},
                        {"Key": "dstack_bucket", "Value": bucket_name},
                    ],
                },
            ],
            **group_specification,
        )
        security_group_id = security_group["GroupId"]
        ip_permissions = [
            {
                "FromPort": 3000,
                "ToPort": 4000,
                "IpProtocol": "tcp",
                "IpRanges": [{"CidrIp": "0.0.0.0/0"}],
            }
        ]
        if not version.__is_release__:
            ip_permissions.append(
                {
                    "FromPort": 22,
                    "ToPort": 22,
                    "IpProtocol": "tcp",
                    "IpRanges": [{"CidrIp": "0.0.0.0/0"}],
                }
            )
        ec2_client.authorize_security_group_ingress(
            GroupId=security_group_id, IpPermissions=ip_permissions
        )
        ec2_client.authorize_security_group_egress(
            GroupId=security_group_id,
            IpPermissions=[
                {
                    "IpProtocol": "-1",
                }
            ],
        )
    return security_group_id


def _serialize_config_yaml(bucket_name: str, region_name: str):
    return f"backend: aws\\n" f"bucket: {bucket_name}\\n" f"region: {region_name}"


def _serialize_runner_yaml(
    runner_id: str,
    resources: Resources,
    runner_port_range_from: int,
    runner_port_range_to: int,
):
    s = (
        f"id: {runner_id}\\n"
        f"expose_ports: {runner_port_range_from}-{runner_port_range_to}\\n"
        f"resources:\\n"
    )
    s += f"  cpus: {resources.cpus}\\n"
    if resources.gpus:
        s += "  gpus:\\n"
        for gpu in resources.gpus:
            s += f"    - name: {gpu.name}\\n      memory_mib: {gpu.memory_mib}\\n"
    if resources.interruptible:
        s += "  interruptible: true\\n"
    if resources.local:
        s += "  local: true\\n"
    return s[:-2]


def _user_data(
    bucket_name,
    region_name,
    runner_id: str,
    resources: Resources,
    port_range_from: int = 3000,
    port_range_to: int = 4000,
) -> str:
    sysctl_port_range_from = int((port_range_to - port_range_from) / 2) + port_range_from
    sysctl_port_range_to = port_range_to - 1
    runner_port_range_from = port_range_from
    runner_port_range_to = sysctl_port_range_from - 1
    user_data = f"""#!/bin/bash
if [ -e "/etc/fuse.conf" ]
then
sudo sed "s/# *user_allow_other/user_allow_other/" /etc/fuse.conf > t
sudo mv t /etc/fuse.conf
else
echo "user_allow_other" | sudo tee -a /etc/fuse.conf > /dev/null
fi
sudo sysctl -w net.ipv4.ip_local_port_range="{sysctl_port_range_from} ${sysctl_port_range_to}"
mkdir -p /root/.dstack/
echo $'{_serialize_config_yaml(bucket_name, region_name)}' > /root/.dstack/config.yaml
echo $'{_serialize_runner_yaml(runner_id, resources, runner_port_range_from, runner_port_range_to)}' > /root/.dstack/runner.yaml
die() {{ status=$1; shift; echo "FATAL: $*"; exit $status; }}
EC2_PUBLIC_HOSTNAME="`wget -q -O - http://169.254.169.254/latest/meta-data/public-hostname || die \"wget public-hostname has failed: $?\"`"
echo "hostname: $EC2_PUBLIC_HOSTNAME" >> /root/.dstack/runner.yaml
HOME=/root nohup dstack-runner start --http-port 4000 &
"""
    return user_data


def role_name(iam_client: BaseClient, bucket_name: str) -> str:
    policy_name = "dstack_policy_" + bucket_name.replace("-", "_").lower()
    _role_name = "dstack_role_" + bucket_name.replace("-", "_").lower()
    try:
        iam_client.get_role(RoleName=_role_name)
    except Exception as e:
        if (
            hasattr(e, "response")
            and e.response.get("Error")
            and e.response["Error"].get("Code") == "NoSuchEntity"
        ):
            response = iam_client.create_policy(
                PolicyName=policy_name,
                Description="Generated by dstack",
                PolicyDocument=json.dumps(
                    {
                        "Version": "2012-10-17",
                        "Statement": [
                            {
                                "Effect": "Allow",
                                "Action": "s3:*",
                                "Resource": [
                                    f"arn:aws:s3:::{bucket_name}",
                                    f"arn:aws:s3:::{bucket_name}/*",
                                ],
                            },
                            {
                                "Effect": "Allow",
                                "Action": "logs:*",
                                "Resource": [
                                    f"arn:aws:logs:*:*:log-group:/dstack/jobs/{bucket_name}*:*",
                                    f"arn:aws:logs:*:*:log-group:/dstack/runners/{bucket_name}*:*",
                                ],
                            },
                            {
                                "Effect": "Allow",
                                "Action": "ec2:*",
                                "Resource": "*",
                                "Condition": {
                                    "StringEquals": {
                                        "aws:ResourceTag/dstack_bucket": bucket_name,
                                    }
                                },
                            },
                        ],
                    }
                ),
                Tags=[
                    {"Key": "owner", "Value": "dstack"},
                    {"Key": "dstack_bucket", "Value": bucket_name},
                ],
            )
            policy_arn = response["Policy"]["Arn"]
            iam_client.create_role(
                RoleName=_role_name,
                AssumeRolePolicyDocument=json.dumps(
                    {
                        "Version": "2012-10-17",
                        "Statement": [
                            {
                                "Action": "sts:AssumeRole",
                                "Effect": "Allow",
                                "Principal": {"Service": "ec2.amazonaws.com"},
                            }
                        ],
                    }
                ),
                Description="Generated by dstack",
                MaxSessionDuration=3600,
                Tags=[
                    {"Key": "owner", "Value": "dstack"},
                    {"Key": "dstack_bucket", "Value": bucket_name},
                ],
            )
            iam_client.attach_role_policy(RoleName=_role_name, PolicyArn=policy_arn)
        else:
            raise e
    return _role_name


def instance_profile_arn(iam_client: BaseClient, bucket_name: str) -> str:
    _role_name = role_name(iam_client, bucket_name)
    try:
        response = iam_client.get_instance_profile(InstanceProfileName=_role_name)
        return response["InstanceProfile"]["Arn"]
    except Exception as e:
        if (
            hasattr(e, "response")
            and e.response.get("Error")
            and e.response["Error"].get("Code") == "NoSuchEntity"
        ):
            response = iam_client.create_instance_profile(
                InstanceProfileName=_role_name,
                Tags=[
                    {"Key": "owner", "Value": "dstack"},
                    {"Key": "dstack_bucket", "Value": bucket_name},
                ],
            )
            _instance_profile_arn = response["InstanceProfile"]["Arn"]
            iam_client.add_role_to_instance_profile(
                InstanceProfileName=_role_name,
                RoleName=_role_name,
            )
            return _instance_profile_arn
        else:
            raise e


def _get_default_ami_image_version() -> Optional[str]:
    if version.__is_release__:
        return version.__version__
    else:
        return None


def _get_ami_image(
    ec2_client: BaseClient,
    cuda: bool,
    _version: Optional[str] = _get_default_ami_image_version(),
) -> Tuple[str, str]:
    ami_name = "dstack"
    if cuda:
        ami_name = ami_name + "-cuda-11.1"
    if not version.__is_release__:
        ami_name = "[stgn] " + ami_name
    ami_name = ami_name + f"-{_version or '*'}"
    response = ec2_client.describe_images(
        Filters=[
            {"Name": "name", "Values": [ami_name]},
        ],
    )
    images = list(
        filter(
            lambda i: cuda == ("cuda" in i["Name"]) and i["State"] == "available",
            response["Images"],
        )
    )
    if images:
        ami = next(iter(sorted(images, key=lambda i: i["CreationDate"], reverse=True)))
        return ami["ImageId"], ami["Name"]
    else:
        if _version:
            return _get_ami_image(ec2_client, cuda, _version=None)
        else:
            raise Exception(f"Can't find an AMI image prefix='{ami_name}")


def _run_instance(
    ec2_client: BaseClient,
    iam_client: BaseClient,
    bucket_name: str,
    region_name: str,
    subnet_id: Optional[str],
    runner_id: str,
    instance_type: InstanceType,
    local_repo_user_name: Optional[str],
    local_repo_user_email: Optional[str],
    repo_address: RepoAddress,
) -> str:
    launch_specification = {}
    if not version.__is_release__:
        launch_specification["KeyName"] = "stgn_dstack"
    if instance_type.resources.interruptible:
        launch_specification["InstanceMarketOptions"] = {
            "MarketType": "spot",
            "SpotOptions": {
                "SpotInstanceType": "persistent",
                "InstanceInterruptionBehavior": "stop",
            },
        }
    if subnet_id:
        launch_specification["NetworkInterfaces"] = [
            {
                "AssociatePublicIpAddress": True,
                "DeviceIndex": 0,
                "SubnetId": subnet_id,
                "Groups": [get_security_group_id(ec2_client, bucket_name, subnet_id)],
            },
        ]
    else:
        launch_specification["SecurityGroupIds"] = [
            get_security_group_id(ec2_client, bucket_name, subnet_id)
        ]
    tags = [
        {"Key": "owner", "Value": "dstack"},
        {"Key": "dstack_bucket", "Value": bucket_name},
        {"Key": "dstack_repo", "Value": repo_address.path()},
    ]
    if local_repo_user_name:
        tags.append({"Key": "dstack_user_name", "Value": local_repo_user_name})
    if local_repo_user_email:
        tags.append({"Key": "dstack_user_email", "Value": local_repo_user_email})
    response = ec2_client.run_instances(
        BlockDeviceMappings=[
            {
                "DeviceName": "/dev/sda1",
                "Ebs": {
                    "VolumeSize": 100,
                    "VolumeType": "gp2",
                },
            }
        ],
        ImageId=_get_ami_image(ec2_client, len(instance_type.resources.gpus) > 0)[0],
        InstanceType=instance_type.instance_name,
        MinCount=1,
        MaxCount=1,
        IamInstanceProfile={
            "Arn": instance_profile_arn(iam_client, bucket_name),
        },
        UserData=_user_data(bucket_name, region_name, runner_id, instance_type.resources),
        TagSpecifications=[
            {
                "ResourceType": "instance",
                "Tags": tags,
            },
        ],
        **launch_specification,
    )
    if instance_type.resources.interruptible:
        request_id = response["Instances"][0]["SpotInstanceRequestId"]
        ec2_client.create_tags(Resources=[request_id], Tags=tags)
    else:
        request_id = response["Instances"][0]["InstanceId"]
    return request_id


def _run_instance_retry(
    ec2_client: BaseClient,
    iam_client: BaseClient,
    bucket_name: str,
    region_name: str,
    subnet_id: Optional[str],
    runner_id: str,
    instance_type: InstanceType,
    local_repo_user_name: Optional[str],
    local_repo_user_email: Optional[str],
    repo_address: RepoAddress,
    attempts: int = 3,
) -> str:
    try:
        return _run_instance(
            ec2_client,
            iam_client,
            bucket_name,
            region_name,
            subnet_id,
            runner_id,
            instance_type,
            local_repo_user_name,
            local_repo_user_email,
            repo_address,
        )
    except Exception as e:
        if (
            hasattr(e, "response")
            and e.response.get("Error")
            and e.response["Error"].get("Code") == "InvalidParameterValue"
        ):
            if attempts > 0:
                time.sleep(CREATE_INSTANCE_RETRY_RATE_SECS)
                return _run_instance_retry(
                    ec2_client,
                    iam_client,
                    bucket_name,
                    region_name,
                    subnet_id,
                    runner_id,
                    instance_type,
                    local_repo_user_name,
                    local_repo_user_email,
                    repo_address,
                    attempts - 1,
                )
            else:
                raise Exception("Failed to retry", e)
        else:
            raise e


def run_job(
    logs_client: BaseClient,
    ec2_client: BaseClient,
    iam_client: BaseClient,
    s3_client: BaseClient,
    bucket_name: str,
    region_name,
    subnet_id: Optional[str],
    job: Job,
):
    if job.status != JobStatus.SUBMITTED:
        raise Exception("Can't create a request for a job which status is not SUBMITTED")

    runner = None
    try:
        job.runner_id = uuid.uuid4().hex
        jobs.update_job(s3_client, bucket_name, job)
        instance_type = _get_instance_type(ec2_client, job.requirements)
        if instance_type is None:
            job.status = JobStatus.FAILED
            jobs.update_job(s3_client, bucket_name, job)
            sys.exit(f"No instance type matching requirements.")

        runner = Runner(job.runner_id, None, instance_type.resources, job)
        _create_runner(logs_client, s3_client, bucket_name, runner)
        runner.request_id = _run_instance_retry(
            ec2_client,
            iam_client,
            bucket_name,
            region_name,
            subnet_id,
            job.runner_id,
            instance_type,
            job.local_repo_user_name,
            job.local_repo_user_email,
            job.repo_address,
        )
        _update_runner(s3_client, bucket_name, runner)
    except Exception as e:
        job.status = JobStatus.FAILED
        job.request_id = runner.request_id if runner else None
        jobs.update_job(s3_client, bucket_name, job)
        raise e


def _delete_runner(s3_client: BaseClient, bucket_name: str, runner: Runner):
    key = f"runners/{runner.runner_id}.yaml"
    s3_client.delete_object(Bucket=bucket_name, Key=key)


def _get_runner(s3_client: BaseClient, bucket_name: str, runner_id: str) -> Optional[Runner]:
    key = f"runners/{runner_id}.yaml"
    try:
        obj = s3_client.get_object(Bucket=bucket_name, Key=key)
        return _unserialize_runner(yaml.load(obj["Body"].read().decode("utf-8"), yaml.FullLoader))
    except Exception as e:
        if (
            hasattr(e, "response")
            and e.response.get("Error")
            and e.response["Error"].get("Code") == "NoSuchKey"
        ):
            return None
        else:
            raise e


def _cancel_spot_request(ec2_client: BaseClient, request_id: str):
    ec2_client.cancel_spot_instance_requests(SpotInstanceRequestIds=[request_id])
    response = ec2_client.describe_instances(
        Filters=[
            {"Name": "spot-instance-request-id", "Values": [request_id]},
        ],
    )
    if response.get("Reservations") and response["Reservations"][0].get("Instances"):
        ec2_client.terminate_instances(
            InstanceIds=[response["Reservations"][0]["Instances"][0]["InstanceId"]]
        )


def _terminate_instance(ec2_client: BaseClient, request_id: str):
    try:
        ec2_client.terminate_instances(InstanceIds=[request_id])
    except Exception as e:
        if (
            hasattr(e, "response")
            and e.response.get("Error")
            and e.response["Error"].get("Code") == "InvalidInstanceID.NotFound"
        ):
            pass
        else:
            raise e


def get_request_head(
    ec2_client: BaseClient,
    s3_client: BaseClient,
    bucket_name: str,
    job: Job,
    runner: Optional[Runner] = None,
) -> RequestHead:
    _local = job.requirements and job.requirements.local
    interruptible = job.requirements and job.requirements.interruptible
    request_id = None
    if job.request_id:
        request_id = job.request_id
    elif runner and runner.request_id:
        request_id = runner.request_id
    elif not runner:
        runner = _get_runner(s3_client, bucket_name, job.runner_id)
        if runner:
            request_id = runner.request_id
    if request_id:
        """
        if _local:
            _running = local.is_running(request_id)
            return RequestHead(job.job_id, RequestStatus.RUNNING if _running else RequestStatus.TERMINATED, None)
        el ivan
        """
        if interruptible:
            try:
                response = ec2_client.describe_spot_instance_requests(
                    SpotInstanceRequestIds=[request_id]
                )
                if response.get("SpotInstanceRequests"):
                    status = response["SpotInstanceRequests"][0]["Status"]
                    if status["Code"] in [
                        "fulfilled",
                        "request-canceled-and-instance-running",
                    ]:
                        request_status = RequestStatus.RUNNING
                    elif status["Code"] in [
                        "not-scheduled-yet",
                        "pending-evaluation",
                        "pending-fulfillment",
                    ]:
                        request_status = RequestStatus.PENDING
                    elif status["Code"] in [
                        "capacity-not-available",
                        "instance-stopped-no-capacity",
                        "instance-terminated-by-price",
                        "instance-stopped-by-price",
                        "instance-terminated-no-capacity",
                        "limit-exceeded",
                        "price-too-low",
                    ]:
                        request_status = RequestStatus.NO_CAPACITY
                    elif status["Code"] in [
                        "instance-terminated-by-user",
                        "instance-stopped-by-user",
                        "canceled-before-fulfillment",
                        "instance-terminated-by-schedule",
                        "instance-terminated-by-service",
                        "spot-instance-terminated-by-user",
                        "marked-for-stop",
                        "marked-for-termination",
                    ]:
                        request_status = RequestStatus.TERMINATED
                    else:
                        raise Exception(
                            f"Unsupported EC2 spot instance request status code: {status['Code']}"
                        )
                    return RequestHead(job.job_id, request_status, status.get("Message"))
                else:
                    return RequestHead(job.job_id, RequestStatus.TERMINATED, None)
            except Exception as e:
                if (
                    hasattr(e, "response")
                    and e.response.get("Error")
                    and e.response["Error"].get("Code") == "InvalidSpotInstanceRequestID.NotFound"
                ):
                    return RequestHead(
                        job.job_id,
                        RequestStatus.TERMINATED,
                        e.response["Error"].get("Message"),
                    )
                else:
                    raise e
        else:
            try:
                response = ec2_client.describe_instances(InstanceIds=[request_id])
                if response.get("Reservations") and response["Reservations"][0].get("Instances"):
                    state = response["Reservations"][0]["Instances"][0]["State"]
                    if state["Name"] in ["running"]:
                        request_status = RequestStatus.RUNNING
                    elif state["Name"] in ["pending"]:
                        request_status = RequestStatus.PENDING
                    elif state["Name"] in [
                        "shutting-down",
                        "terminated",
                        "stopping",
                        "stopped",
                    ]:
                        request_status = RequestStatus.TERMINATED
                    else:
                        raise Exception(f"Unsupported EC2 instance state name: {state['Name']}")
                    return RequestHead(job.job_id, request_status, None)
                else:
                    return RequestHead(job.job_id, RequestStatus.TERMINATED, None)
            except Exception as e:
                if (
                    hasattr(e, "response")
                    and e.response.get("Error")
                    and e.response["Error"].get("Code") == "InvalidInstanceID.NotFound"
                ):
                    return RequestHead(
                        job.job_id,
                        RequestStatus.TERMINATED,
                        e.response["Error"].get("Message"),
                    )
                else:
                    raise e
    else:
        message = (
            "The spot instance request ID is not specified"
            if interruptible
            else "The instance ID is not specified"
        )
        return RequestHead(job.job_id, RequestStatus.TERMINATED, message)


def _stop_runner(ec2_client: BaseClient, s3_client: BaseClient, bucket_name: str, runner: Runner):
    if runner.request_id:
        if runner.resources.local:
            pass
            # local.stop_process(runner.request_id) IVAN
        elif runner.resources.interruptible:
            _cancel_spot_request(ec2_client, runner.request_id)
        else:
            _terminate_instance(ec2_client, runner.request_id)
    _delete_runner(s3_client, bucket_name, runner)


def stop_job(
    ec2_client: BaseClient,
    s3_client: BaseClient,
    bucket_name: str,
    repo_address: RepoAddress,
    job_id: str,
    abort: bool,
):
    job_head = jobs.list_job_head(s3_client, bucket_name, repo_address, job_id)
    job = jobs.get_job(s3_client, bucket_name, repo_address, job_id)
    runner = _get_runner(s3_client, bucket_name, job.runner_id) if job else None
    request_status = (
        get_request_head(ec2_client, s3_client, bucket_name, job, runner).status
        if job
        else RequestStatus.TERMINATED
    )
    if (
        job_head
        and job_head.status.is_unfinished()
        or job
        and job.status.is_unfinished()
        or runner
        and runner.job.status.is_unfinished()
        or request_status != RequestStatus.TERMINATED
    ):
        if abort:
            new_status = JobStatus.ABORTED
        elif (
            not job_head
            or job_head.status in [JobStatus.SUBMITTED, JobStatus.DOWNLOADING]
            or not job
            or job.status in [JobStatus.SUBMITTED, JobStatus.DOWNLOADING]
            or request_status == RequestStatus.TERMINATED
            or not runner
        ):
            new_status = JobStatus.STOPPED
        elif (
            job_head
            and job_head.status != JobStatus.UPLOADING
            or job
            and job.status != JobStatus.UPLOADING
        ):
            new_status = JobStatus.STOPPING
        else:
            new_status = None
        if new_status:
            if runner and runner.job.status.is_unfinished() and runner.job.status != new_status:
                if new_status.is_finished():
                    _stop_runner(ec2_client, s3_client, bucket_name, runner)
                else:
                    runner.job.status = new_status
                    _update_runner(s3_client, bucket_name, runner)
            if (
                job_head
                and job_head.status.is_unfinished()
                and job_head.status != new_status
                or job
                and job.status.is_unfinished()
                and job.status != new_status
            ):
                job.status = new_status
                jobs.update_job(s3_client, bucket_name, job)<|MERGE_RESOLUTION|>--- conflicted
+++ resolved
@@ -12,14 +12,9 @@
 from dstack.backend.aws import jobs, logs
 from dstack.core.instance import InstanceType
 from dstack.core.job import Job, JobStatus, Requirements
-<<<<<<< HEAD
-from dstack.core.repo import RepoAddress, _repo_address_path
-from dstack.core.runners import Resources, Runner, Gpu
-=======
 from dstack.core.repo import RepoAddress
 from dstack.core.request import RequestHead, RequestStatus
 from dstack.core.runners import Gpu, Resources, Runner
->>>>>>> d98ebafd
 
 CREATE_INSTANCE_RETRY_RATE_SECS = 3
 
