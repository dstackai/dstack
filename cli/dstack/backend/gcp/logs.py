--- conflicted
+++ resolved
@@ -30,24 +30,9 @@
         timestamp = datetime.fromtimestamp(start_time / 1000).strftime("%Y-%m-%dT%H:%M:%S.%fZ")
         logger = self.logging_client.logger(log_name)
         jobs_cache = {}
-<<<<<<< HEAD
-        # Hack: It takes some time for logs to become available after runner writes them.
-        # So we try reading logs multiple times.
-        # The proper solution would be for the runner to ensure logs availability before marking job as Done.
-        found_log = False
-        for _ in range(POLL_LOGS_ATTEMPTS):
-            log_entries = logger.list_entries(filter_=f'timestamp>="{timestamp}"')
-            for log_entry in log_entries:
-                found_log = True
-                yield _log_entry_to_log_event(storage, repo_id, log_entry, jobs_cache)
-            if found_log:
-                break
-            time.sleep(POLL_LOGS_WAIT_TIME)
-=======
         log_entries = logger.list_entries(filter_=f'timestamp>="{timestamp}"')
         for log_entry in log_entries:
-            yield _log_entry_to_log_event(storage, repo_address, log_entry, jobs_cache)
->>>>>>> c4ea69f4
+            yield _log_entry_to_log_event(storage, repo_id, log_entry, jobs_cache)
 
 
 def _get_log_name(bucket_name: str, repo_id: str, run_name) -> str:
