--- conflicted
+++ resolved
@@ -5,10 +5,7 @@
 
 from dstack.backend.base import jobs
 from dstack.backend.base.storage import Storage
-<<<<<<< HEAD
-=======
 from dstack.core.app import AppSpec
->>>>>>> 3c0c6585
 from dstack.core.job import Job
 from dstack.core.log_event import LogEvent, LogEventSource
 from dstack.core.repo import RepoAddress
@@ -33,11 +30,7 @@
     job_id = message["job_id"]
     log = message["log"]
     job = jobs.get_job(storage, repo_address, job_id)
-<<<<<<< HEAD
-    log = replace_logs_host(log, job)
-=======
     log = fix_urls(log.encode(), job).decode()
->>>>>>> 3c0c6585
     return LogEvent(
         event_id=event["eventId"],
         timestamp=event["timestamp"],
@@ -49,19 +42,7 @@
     )
 
 
-<<<<<<< HEAD
-def replace_logs_host(log: str, job: Job) -> str:
-    pat = get_logs_host_replace_pattern(job)
-    sub = get_logs_host_replace_sub(job)
-    if pat is not None:
-        log = re.sub(pat, sub, log)
-    return log
-
-
-def get_logs_host_replace_pattern(job: str) -> str:
-=======
 def fix_urls(log: bytes, job: Job) -> bytes:
->>>>>>> 3c0c6585
     if not (job.host_name and job.ports and job.app_specs):
         return log
     for app_spec in job.app_specs:
