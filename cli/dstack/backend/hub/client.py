import json
from typing import Dict, Generator, List, Optional
from urllib.parse import urlencode, urlparse, urlunparse

import requests

from dstack.core.artifact import Artifact
from dstack.core.error import BackendError, NoMatchingInstanceError
from dstack.core.job import Job, JobHead
from dstack.core.log_event import LogEvent
<<<<<<< HEAD
from dstack.core.repo import RemoteRepoCredentials, Repo, RepoSpec
=======
from dstack.core.repo import RemoteRepoCredentials, Repo, RepoHead
>>>>>>> 847816f4
from dstack.core.run import RunHead
from dstack.core.secret import Secret
from dstack.core.tag import TagHead
from dstack.hub.models import (
    AddTagPath,
    AddTagRun,
    JobHeadList,
    JobsGet,
    JobsList,
    LinkUpload,
    PollLogs,
    ReposUpdate,
    RunsList,
    SaveRepoCredentials,
    SecretAddUpdate,
    StopRunners,
)


class HubClient:
    def __init__(self, url: str, project: str, token: str, repo: Repo):
        self.url = url
        self.token = token
        self.project = project
        self.repo = repo

    @staticmethod
    def validate(url: str, project: str, token: str) -> bool:
        url = _url(url=url, project=project, additional_path="/info")
        try:
            resp = requests.get(url=url, headers=HubClient._auth(token=token))
            if resp.ok:
                print(resp.json())
                return True
            elif resp.status_code == 401:
                print("Unauthorized. Please set correct token")
                return False
        except requests.ConnectionError:
            print(f"{url} connection refused")
        return False

    @staticmethod
    def _auth(token: str) -> Dict[str, str]:
        if token == "":
            return {}
        headers = {"Authorization": f"Bearer {token}"}
        return headers

    def _headers(self):
        headers = HubClient._auth(token=self.token)
        headers["Content-type"] = "application/json"
        return headers

    def create_run(self) -> str:
        url = _url(
            url=self.url,
            project=self.project,
            additional_path=f"/runs/create",
        )
        resp = _make_hub_request(
            requests.post,
            host=self.url,
            url=url,
            headers=self._headers(),
            data=RepoSpec.from_repo(self.repo).json(),
        )
        if resp.ok:
            return resp.text
        resp.raise_for_status()

    def create_job(self, job: Job):
        url = _url(
            url=self.url,
            project=self.project,
            additional_path=f"/jobs/create",
        )
        resp = _make_hub_request(
            requests.post, host=self.url, url=url, headers=self._headers(), data=job.json()
        )
        if resp.ok:
            return
        resp.raise_for_status()

    def get_job(self, job_id: str) -> Optional[Job]:
        url = _url(
            url=self.url,
            project=self.project,
            additional_path=f"/jobs/get",
        )
        resp = _make_hub_request(
            requests.post,
            host=self.url,
            url=url,
            headers=self._headers(),
            data=JobsGet(
<<<<<<< HEAD
                repo_spec=RepoSpec.from_repo(self.repo),
=======
                repo_id=self.repo.repo_id,
>>>>>>> 847816f4
                job_id=job_id,
            ).json(),
        )
        if resp.ok:
            json_data = resp.json()
            return Job.parse_obj(json_data)
        resp.raise_for_status()

    def list_jobs(self, run_name: str) -> List[Job]:
        url = _url(
            url=self.url,
            project=self.project,
            additional_path=f"/jobs/list",
        )
        resp = _make_hub_request(
            requests.post,
            host=self.url,
            url=url,
            headers=self._headers(),
<<<<<<< HEAD
            data=JobsList(repo_spec=RepoSpec.from_repo(self.repo), run_name=run_name).json(),
=======
            data=JobsList(repo_id=self.repo.repo_id, run_name=run_name).json(),
>>>>>>> 847816f4
        )
        if resp.ok:
            body = resp.json()
            return [Job.parse_obj(job) for job in body]
        resp.raise_for_status()

    def run_job(self, job: Job):
        url = _url(
            url=self.url,
            project=self.project,
            additional_path=f"/runners/run",
        )
        resp = _make_hub_request(
            requests.post, host=self.url, url=url, headers=self._headers(), data=job.json()
        )
        if resp.ok:
            return
        elif resp.status_code == 400:
            body = resp.json()
            if body["detail"]["code"] == NoMatchingInstanceError.code:
                raise BackendError(body["detail"]["msg"])
        resp.raise_for_status()

    def stop_job(self, job_id: str, abort: bool):
        url = _url(
            url=self.url,
            project=self.project,
            additional_path=f"/runners/stop",
        )
        resp = _make_hub_request(
            requests.post,
            host=self.url,
            url=url,
            headers=self._headers(),
            data=StopRunners(
                repo_spec=RepoSpec.from_repo(self.repo),
                job_id=job_id,
                abort=abort,
            ).json(),
        )
        if resp.ok:
            return
        resp.raise_for_status()

    def list_job_heads(self, run_name: Optional[str] = None) -> Optional[List[JobHead]]:
        url = _url(url=self.url, project=self.project, additional_path=f"/jobs/list/heads")
        resp = _make_hub_request(
            requests.post,
            host=self.url,
            url=url,
            headers=self._headers(),
<<<<<<< HEAD
            data=RepoSpec.from_repo(self.repo).json(),
=======
            data=JobHeadList(repo_id=self.repo.repo_id, run_name=run_name).json(),
>>>>>>> 847816f4
        )
        if resp.ok:
            body = resp.json()
            return [JobHead.parse_obj(job) for job in body]
        resp.raise_for_status()

    def delete_job_head(self, job_id: str):
        url = _url(
            url=self.url,
            project=self.project,
            additional_path=f"/jobs/delete",
        )
        resp = _make_hub_request(
            requests.post,
            host=self.url,
            url=url,
            headers=self._headers(),
<<<<<<< HEAD
            data=JobsGet(repo_spec=RepoSpec.from_repo(self.repo), job_id=job_id).json(),
=======
            data=JobsGet(repo_id=self.repo.repo_id, job_id=job_id).json(),
>>>>>>> 847816f4
        )
        if resp.ok:
            return
        resp.raise_for_status()

    def get_tag_head(self, tag_name: str) -> Optional[TagHead]:
        url = _url(
            url=self.url,
            project=self.project,
            additional_path=f"/tags/{tag_name}",
        )
        resp = _make_hub_request(
            requests.post,
            host=self.url,
            url=url,
            headers=self._headers(),
            data=RepoSpec.from_repo(self.repo).json(),
        )
        if resp.ok:
            return TagHead.parse_obj(resp.json())
        elif resp.status_code == 404:
            return None
        resp.raise_for_status()

    def list_tag_heads(self) -> Optional[List[TagHead]]:
        url = _url(
            url=self.url,
            project=self.project,
            additional_path=f"/tags/list/heads",
        )
        resp = _make_hub_request(
            requests.post,
            host=self.url,
            url=url,
            headers=self._headers(),
            data=RepoSpec.from_repo(self.repo).json(),
        )
        if resp.ok:
            body = resp.json()
            return [TagHead.parse_obj(tag) for tag in body]
        resp.raise_for_status()

    def add_tag_from_run(
        self,
        tag_name: str,
        run_name: str,
        run_jobs: Optional[List[Job]],
    ):
        url = _url(
            url=self.url,
            project=self.project,
            additional_path=f"/tags/add/run",
        )
        resp = _make_hub_request(
            requests.post,
            host=self.url,
            url=url,
            headers=self._headers(),
            data=AddTagRun(
                repo_spec=RepoSpec.from_repo(self.repo),
                tag_name=tag_name,
                run_name=run_name,
                run_jobs=run_jobs,
            ).json(),
        )
        if resp.ok:
            return
        resp.raise_for_status()

    def add_tag_from_local_dirs(
        self,
        tag_name: str,
        local_dirs: List[str],
    ):
        url = _url(
            url=self.url,
            project=self.project,
            additional_path=f"/tags/add/path",
        )
        resp = _make_hub_request(
            requests.post,
            host=self.url,
            url=url,
            headers=self._headers(),
            data=AddTagPath(
                repo_spec=RepoSpec.from_repo(self.repo),
                tag_name=tag_name,
                local_dirs=local_dirs,
            ).json(),
        )
        if resp.ok:
            return
        resp.raise_for_status()

    def delete_tag_head(self, tag_head: TagHead):
        url = _url(
            url=self.url,
            project=self.project,
            additional_path=f"/tags/{tag_head.tag_name}/delete",
        )
        resp = _make_hub_request(
            requests.post,
            host=self.url,
            url=url,
            headers=self._headers(),
            data=RepoSpec.from_repo(self.repo).json(),
        )
        if resp.ok:
            return
        resp.raise_for_status()

    def list_run_heads(
        self,
        run_name: Optional[str] = None,
        include_request_heads: bool = True,
    ) -> List[RunHead]:
        url = _url(
            url=self.url,
            project=self.project,
            additional_path=f"/runs/list",
        )
        resp = _make_hub_request(
            requests.post,
            host=self.url,
            url=url,
            headers=self._headers(),
            data=RunsList(
<<<<<<< HEAD
                repo_spec=RepoSpec.from_repo(self.repo),
=======
                repo_id=self.repo.repo_id,
>>>>>>> 847816f4
                run_name=run_name,
                include_request_heads=include_request_heads,
            ).json(),
        )
        if resp.ok:
            body = resp.json()
            return [RunHead.parse_obj(run) for run in body]
        resp.raise_for_status()

    def update_repo_last_run_at(self, last_run_at: int):
        url = _url(
            url=self.url,
            project=self.project,
            additional_path=f"/repos/update",
        )
        resp = _make_hub_request(
            requests.post,
            host=self.url,
            url=url,
            headers=self._headers(),
            data=ReposUpdate(
                repo_spec=RepoSpec.from_repo(self.repo),
                last_run_at=last_run_at,
            ).json(),
        )
        if resp.ok:
            return
        resp.raise_for_status()

    def list_repo_heads(self) -> List[RepoHead]:
        url = _url(
            url=self.url,
            project=self.project,
            additional_path=f"/repos/heads/list",
        )
        resp = _make_hub_request(
            requests.post,
            host=self.url,
            url=url,
            headers=self._headers(),
        )
        if resp.ok:
            return [RepoHead(e) for e in resp.json()]
        resp.raise_for_status()

    def get_repos_credentials(self) -> Optional[RemoteRepoCredentials]:
        url = _url(
            url=self.url,
            project=self.project,
            additional_path=f"/repos/credentials/get",
        )
        resp = _make_hub_request(
            requests.post,
            host=self.url,
            url=url,
            headers=self._headers(),
            data=RepoSpec.from_repo(self.repo).json(),
        )
        if resp.ok:
            json_data = resp.json()
            return RemoteRepoCredentials(**json_data)
        elif resp.status_code == 404:
            return None
        resp.raise_for_status()

    def save_repos_credentials(self, repo_credentials: RemoteRepoCredentials):
        url = _url(
            url=self.url,
            project=self.project,
            additional_path=f"/repos/credentials/save",
        )
        resp = _make_hub_request(
            requests.post,
            host=self.url,
            url=url,
            headers=self._headers(),
            data=SaveRepoCredentials(
                repo_spec=RepoSpec.from_repo(self.repo),
                repo_credentials=repo_credentials,
            ).json(),
        )
        if resp.ok:
            return resp.text
        resp.raise_for_status()

    def list_secret_names(self) -> List[str]:
        url = _url(
            url=self.url,
            project=self.project,
            additional_path=f"/secrets/list",
        )
        resp = _make_hub_request(
            requests.post,
            host=self.url,
            url=url,
            headers=self._headers(),
            data=RepoSpec.from_repo(self.repo).json(),
        )
        if resp.ok:
            return resp.json()
        resp.raise_for_status()

    def get_secret(self, secret_name: str) -> Optional[Secret]:
        url = _url(
            url=self.url,
            project=self.project,
            additional_path=f"/secrets/{secret_name}/get",
        )
        resp = _make_hub_request(
            requests.post,
            host=self.url,
            url=url,
            headers=self._headers(),
            data=RepoSpec.from_repo(self.repo).json(),
        )
        if resp.ok:
            json_data = resp.json()
            return Secret.parse_obj(json_data)
        elif resp.status_code == 404:
            return None
        resp.raise_for_status()

    def add_secret(self, secret: Secret):
        url = _url(
            url=self.url,
            project=self.project,
            additional_path=f"/secrets/add",
        )
        resp = _make_hub_request(
            requests.post,
            host=self.url,
            url=url,
            headers=self._headers(),
            data=SecretAddUpdate(
                repo_spec=RepoSpec.from_repo(self.repo),
                secret=secret,
            ).json(),
        )
        if resp.ok:
            return
        resp.raise_for_status()

    def update_secret(self, secret: Secret):
        url = _url(
            url=self.url,
            project=self.project,
            additional_path=f"/secrets/update",
        )
        resp = _make_hub_request(
            requests.post,
            host=self.url,
            url=url,
            headers=self._headers(),
            data=SecretAddUpdate(
                repo_spec=RepoSpec.from_repo(self.repo),
                secret=secret,
            ).json(),
        )
        if resp.ok:
            return
        resp.raise_for_status()

    def delete_secret(self, secret_name: str):
        url = _url(
            url=self.url,
            project=self.project,
            additional_path=f"/secrets/{secret_name}/delete",
        )
        resp = _make_hub_request(
            requests.post,
            host=self.url,
            url=url,
            headers=self._headers(),
            data=RepoSpec.from_repo(self.repo).json(),
        )
        if resp.ok:
            return
        resp.raise_for_status()

    def list_run_artifact_files(self, run_name: str) -> List[Artifact]:
        url = _url(
            url=self.url,
            project=self.project,
            additional_path=f"/artifacts/list",
        )
        resp = _make_hub_request(
            requests.post,
            host=self.url,
            url=url,
            headers=self._headers(),
<<<<<<< HEAD
            data=JobsList(repo_spec=RepoSpec.from_repo(self.repo), run_name=run_name).json(),
=======
            data=JobsList(repo_id=self.repo.repo_id, run_name=run_name).json(),
>>>>>>> 847816f4
        )
        if resp.ok:
            artifact_data = resp.json()
            return [Artifact.parse_obj(artifact) for artifact in artifact_data]
        resp.raise_for_status()

    def poll_logs(
        self,
        job_heads: List[JobHead],
        start_time: int,
        attached: bool,
    ) -> Generator[LogEvent, None, None]:
        url = _url(
            url=self.url,
            project=self.project,
            additional_path=f"/logs/poll",
        )
        resp = _make_hub_request(
            requests.post,
            host=self.url,
            url=url,
            headers=self._headers(),
            data=PollLogs(
<<<<<<< HEAD
                repo_spec=RepoSpec.from_repo(self.repo),
=======
                repo_id=self.repo.repo_id,
>>>>>>> 847816f4
                job_heads=job_heads,
                start_time=start_time,
                attached=attached,
            ).json(),
        )
        if resp.ok:
            _braces = 0
            _body = bytearray()
            for chunk in resp.iter_content(chunk_size=128):
                for b in chunk:
                    if b == 123:
                        _braces += 1
                    elif b == 125:
                        _braces -= 1
                    _body.append(b)
                    if _braces == 0:
                        json_data = json.loads(_body)
                        _body = bytearray()
                        yield LogEvent.parse_obj(json_data)
        resp.raise_for_status()

    def upload_file(self, dest_path: str) -> Optional[str]:
        url = _url(
            url=self.url,
            project=self.project,
            additional_path=f"/link/upload",
        )
        resp = _make_hub_request(
            requests.post,
            host=self.url,
            url=url,
            headers=self._headers(),
            data=LinkUpload(object_key=dest_path).json(),
        )
        if resp.ok:
            return resp.text
        resp.raise_for_status()

    def download_file(self, dest_path: str) -> Optional[str]:
        url = _url(
            url=self.url,
            project=self.project,
            additional_path=f"/link/download",
        )
        resp = _make_hub_request(
            requests.post,
            host=self.url,
            url=url,
            headers=self._headers(),
            data=LinkUpload(object_key=dest_path).json(),
        )
        if resp.ok:
            return resp.text
        resp.raise_for_status()

    def delete_workflow_cache(self, workflow_name: str):
        url = _url(
            url=self.url,
            project=self.project,
            additional_path=f"/workflows/{workflow_name}/cache/delete",
        )
        resp = _make_hub_request(
            requests.post,
            host=self.url,
            url=url,
            headers=self._headers(),
            data=RepoSpec.from_repo(self.repo).json(),
        )
        if resp.ok:
            return
        resp.raise_for_status()


def _url(url: str, project: str, additional_path: str, query: Optional[dict] = None):
    query = {} if query is None else query
    unparse_url = urlparse(url=url)
    if additional_path.startswith("/"):
        additional_path = additional_path[1:]
    new_url = urlunparse(
        (
            unparse_url.scheme,
            unparse_url.netloc,
            f"/api/project/{project}/{additional_path}",
            None,
            urlencode(query=query),
            unparse_url.fragment,
        )
    )
    return new_url


def _make_hub_request(request_func, host, *args, **kwargs) -> requests.Response:
    try:
        resp: requests.Response = request_func(*args, **kwargs)
        if resp.status_code == 401:
            raise BackendError(f"Invalid hub token")
        elif resp.status_code == 500:
            url = kwargs.get("url")
            raise BackendError(
                f"Got 500 Server Error from hub: {url}. Check hub logs for details."
            )
        return resp
    except requests.ConnectionError:
        raise BackendError(f"Cannot connect to hub at {host}")<|MERGE_RESOLUTION|>--- conflicted
+++ resolved
@@ -8,11 +8,7 @@
 from dstack.core.error import BackendError, NoMatchingInstanceError
 from dstack.core.job import Job, JobHead
 from dstack.core.log_event import LogEvent
-<<<<<<< HEAD
-from dstack.core.repo import RemoteRepoCredentials, Repo, RepoSpec
-=======
 from dstack.core.repo import RemoteRepoCredentials, Repo, RepoHead
->>>>>>> 847816f4
 from dstack.core.run import RunHead
 from dstack.core.secret import Secret
 from dstack.core.tag import TagHead
@@ -77,7 +73,7 @@
             host=self.url,
             url=url,
             headers=self._headers(),
-            data=RepoSpec.from_repo(self.repo).json(),
+            data=self.repo.repo_spec.json(),
         )
         if resp.ok:
             return resp.text
@@ -108,11 +104,7 @@
             url=url,
             headers=self._headers(),
             data=JobsGet(
-<<<<<<< HEAD
-                repo_spec=RepoSpec.from_repo(self.repo),
-=======
                 repo_id=self.repo.repo_id,
->>>>>>> 847816f4
                 job_id=job_id,
             ).json(),
         )
@@ -132,11 +124,7 @@
             host=self.url,
             url=url,
             headers=self._headers(),
-<<<<<<< HEAD
-            data=JobsList(repo_spec=RepoSpec.from_repo(self.repo), run_name=run_name).json(),
-=======
             data=JobsList(repo_id=self.repo.repo_id, run_name=run_name).json(),
->>>>>>> 847816f4
         )
         if resp.ok:
             body = resp.json()
@@ -172,7 +160,7 @@
             url=url,
             headers=self._headers(),
             data=StopRunners(
-                repo_spec=RepoSpec.from_repo(self.repo),
+                repo_spec=self.repo.repo_spec,
                 job_id=job_id,
                 abort=abort,
             ).json(),
@@ -188,11 +176,7 @@
             host=self.url,
             url=url,
             headers=self._headers(),
-<<<<<<< HEAD
-            data=RepoSpec.from_repo(self.repo).json(),
-=======
             data=JobHeadList(repo_id=self.repo.repo_id, run_name=run_name).json(),
->>>>>>> 847816f4
         )
         if resp.ok:
             body = resp.json()
@@ -210,11 +194,7 @@
             host=self.url,
             url=url,
             headers=self._headers(),
-<<<<<<< HEAD
-            data=JobsGet(repo_spec=RepoSpec.from_repo(self.repo), job_id=job_id).json(),
-=======
             data=JobsGet(repo_id=self.repo.repo_id, job_id=job_id).json(),
->>>>>>> 847816f4
         )
         if resp.ok:
             return
@@ -231,7 +211,7 @@
             host=self.url,
             url=url,
             headers=self._headers(),
-            data=RepoSpec.from_repo(self.repo).json(),
+            data=self.repo.repo_spec.json(),
         )
         if resp.ok:
             return TagHead.parse_obj(resp.json())
@@ -250,7 +230,7 @@
             host=self.url,
             url=url,
             headers=self._headers(),
-            data=RepoSpec.from_repo(self.repo).json(),
+            data=self.repo.repo_spec.json(),
         )
         if resp.ok:
             body = resp.json()
@@ -274,7 +254,7 @@
             url=url,
             headers=self._headers(),
             data=AddTagRun(
-                repo_spec=RepoSpec.from_repo(self.repo),
+                repo_spec=self.repo.repo_spec,
                 tag_name=tag_name,
                 run_name=run_name,
                 run_jobs=run_jobs,
@@ -300,7 +280,7 @@
             url=url,
             headers=self._headers(),
             data=AddTagPath(
-                repo_spec=RepoSpec.from_repo(self.repo),
+                repo_spec=self.repo.repo_spec,
                 tag_name=tag_name,
                 local_dirs=local_dirs,
             ).json(),
@@ -320,7 +300,7 @@
             host=self.url,
             url=url,
             headers=self._headers(),
-            data=RepoSpec.from_repo(self.repo).json(),
+            data=self.repo.repo_spec.json(),
         )
         if resp.ok:
             return
@@ -342,11 +322,7 @@
             url=url,
             headers=self._headers(),
             data=RunsList(
-<<<<<<< HEAD
-                repo_spec=RepoSpec.from_repo(self.repo),
-=======
                 repo_id=self.repo.repo_id,
->>>>>>> 847816f4
                 run_name=run_name,
                 include_request_heads=include_request_heads,
             ).json(),
@@ -368,7 +344,7 @@
             url=url,
             headers=self._headers(),
             data=ReposUpdate(
-                repo_spec=RepoSpec.from_repo(self.repo),
+                repo_spec=self.repo.repo_spec,
                 last_run_at=last_run_at,
             ).json(),
         )
@@ -403,7 +379,7 @@
             host=self.url,
             url=url,
             headers=self._headers(),
-            data=RepoSpec.from_repo(self.repo).json(),
+            data=self.repo.repo_spec.json(),
         )
         if resp.ok:
             json_data = resp.json()
@@ -424,7 +400,7 @@
             url=url,
             headers=self._headers(),
             data=SaveRepoCredentials(
-                repo_spec=RepoSpec.from_repo(self.repo),
+                repo_spec=self.repo.repo_spec,
                 repo_credentials=repo_credentials,
             ).json(),
         )
@@ -443,7 +419,7 @@
             host=self.url,
             url=url,
             headers=self._headers(),
-            data=RepoSpec.from_repo(self.repo).json(),
+            data=self.repo.repo_spec.json(),
         )
         if resp.ok:
             return resp.json()
@@ -460,7 +436,7 @@
             host=self.url,
             url=url,
             headers=self._headers(),
-            data=RepoSpec.from_repo(self.repo).json(),
+            data=self.repo.repo_spec.json(),
         )
         if resp.ok:
             json_data = resp.json()
@@ -481,7 +457,7 @@
             url=url,
             headers=self._headers(),
             data=SecretAddUpdate(
-                repo_spec=RepoSpec.from_repo(self.repo),
+                repo_spec=self.repo.repo_spec,
                 secret=secret,
             ).json(),
         )
@@ -501,7 +477,7 @@
             url=url,
             headers=self._headers(),
             data=SecretAddUpdate(
-                repo_spec=RepoSpec.from_repo(self.repo),
+                repo_spec=self.repo.repo_spec,
                 secret=secret,
             ).json(),
         )
@@ -520,7 +496,7 @@
             host=self.url,
             url=url,
             headers=self._headers(),
-            data=RepoSpec.from_repo(self.repo).json(),
+            data=self.repo.repo_spec.json(),
         )
         if resp.ok:
             return
@@ -537,11 +513,7 @@
             host=self.url,
             url=url,
             headers=self._headers(),
-<<<<<<< HEAD
-            data=JobsList(repo_spec=RepoSpec.from_repo(self.repo), run_name=run_name).json(),
-=======
             data=JobsList(repo_id=self.repo.repo_id, run_name=run_name).json(),
->>>>>>> 847816f4
         )
         if resp.ok:
             artifact_data = resp.json()
@@ -565,11 +537,7 @@
             url=url,
             headers=self._headers(),
             data=PollLogs(
-<<<<<<< HEAD
-                repo_spec=RepoSpec.from_repo(self.repo),
-=======
                 repo_id=self.repo.repo_id,
->>>>>>> 847816f4
                 job_heads=job_heads,
                 start_time=start_time,
                 attached=attached,
@@ -636,7 +604,7 @@
             host=self.url,
             url=url,
             headers=self._headers(),
-            data=RepoSpec.from_repo(self.repo).json(),
+            data=self.repo.repo_spec.json(),
         )
         if resp.ok:
             return
