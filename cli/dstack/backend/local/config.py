<<<<<<< HEAD
from pathlib import Path
from typing import Dict

import yaml

from dstack.core.config import BackendConfig, get_config_path, get_dstack_dir
from dstack.core.error import ConfigError
=======
from typing import Dict

from dstack.backend.base.config import BackendConfig
from dstack.utils.common import get_dstack_dir
>>>>>>> 4863bf69


class LocalConfig(BackendConfig):
    def __init__(self, namespace: str):
        self.namespace = namespace
        self.backend_dir = get_dstack_dir() / "local_backend" / self.namespace

<<<<<<< HEAD
    def load(self, path: Path = get_config_path()):
        super().load(path=path)
        if path.exists():
            with path.open() as f:
                config_data = yaml.load(f, Loader=yaml.FullLoader)
                if not isinstance(config_data, Dict):
                    config_data = {}
                self.path = config_data.get("path") or get_dstack_dir()
=======
    def serialize(self) -> Dict:
        return {
            "backend": "local",
            "namespace": self.namespace,
        }
>>>>>>> 4863bf69

    @classmethod
    def deserialize(cls, config_data: Dict) -> "LocalConfig":
        pass<|MERGE_RESOLUTION|>--- conflicted
+++ resolved
@@ -1,17 +1,7 @@
-<<<<<<< HEAD
-from pathlib import Path
-from typing import Dict
-
-import yaml
-
-from dstack.core.config import BackendConfig, get_config_path, get_dstack_dir
-from dstack.core.error import ConfigError
-=======
 from typing import Dict
 
 from dstack.backend.base.config import BackendConfig
 from dstack.utils.common import get_dstack_dir
->>>>>>> 4863bf69
 
 
 class LocalConfig(BackendConfig):
@@ -19,22 +9,11 @@
         self.namespace = namespace
         self.backend_dir = get_dstack_dir() / "local_backend" / self.namespace
 
-<<<<<<< HEAD
-    def load(self, path: Path = get_config_path()):
-        super().load(path=path)
-        if path.exists():
-            with path.open() as f:
-                config_data = yaml.load(f, Loader=yaml.FullLoader)
-                if not isinstance(config_data, Dict):
-                    config_data = {}
-                self.path = config_data.get("path") or get_dstack_dir()
-=======
     def serialize(self) -> Dict:
         return {
             "backend": "local",
             "namespace": self.namespace,
         }
->>>>>>> 4863bf69
 
     @classmethod
     def deserialize(cls, config_data: Dict) -> "LocalConfig":
