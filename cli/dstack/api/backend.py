from typing import Dict, List, Optional

from dstack import version
from dstack.backend.aws import AwsBackend
from dstack.backend.base import Backend, BackendType, RemoteBackend
from dstack.backend.gcp import GCPBackend
from dstack.backend.hub import HubBackend
from dstack.backend.local import LocalBackend

DEFAULT_REMOTE = "aws"
DEFAULT = "local"

<<<<<<< HEAD

# backends_classes = [AwsBackend, GCPBackend, LocalBackend]
# for testing
backends_classes = [GCPBackend, LocalBackend]
=======
backends_classes = [AwsBackend, LocalBackend]
if not version.__is_release__:
    backends_classes.append(HubBackend)
>>>>>>> 3c0c6585


def get_all_backends():
    return [backend_cls() for backend_cls in backends_classes]


def list_backends(all_backend: bool = False) -> List[Backend]:
    l = []
    for backend in get_all_backends():
        if all_backend:
            l.append(backend)
        elif backend.loaded:
            l.append(backend)
    return l


def dict_backends(all_backend: bool = False) -> Dict[str, Backend]:
    return {backend.name: backend for backend in list_backends(all_backend=all_backend)}


def get_backend_by_name(name: str) -> Optional[Backend]:
    return dict_backends().get(name)


def get_current_remote_backend() -> Optional[RemoteBackend]:
    for backend in list_backends():
        if backend.type is BackendType.REMOTE:
            return backend
    return None


def get_local_backend() -> LocalBackend:
    return LocalBackend()<|MERGE_RESOLUTION|>--- conflicted
+++ resolved
@@ -10,16 +10,9 @@
 DEFAULT_REMOTE = "aws"
 DEFAULT = "local"
 
-<<<<<<< HEAD
-
-# backends_classes = [AwsBackend, GCPBackend, LocalBackend]
-# for testing
 backends_classes = [GCPBackend, LocalBackend]
-=======
-backends_classes = [AwsBackend, LocalBackend]
 if not version.__is_release__:
     backends_classes.append(HubBackend)
->>>>>>> 3c0c6585
 
 
 def get_all_backends():
