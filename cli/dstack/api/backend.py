--- conflicted
+++ resolved
@@ -2,25 +2,18 @@
 
 from dstack.backend.aws import AwsBackend
 from dstack.backend.base import Backend, RemoteBackend
-<<<<<<< HEAD
 from dstack.backend.gcp import GCPBackend
-=======
 from dstack.backend.hub import HubBackend
->>>>>>> 7ad54c26
 from dstack.backend.local import LocalBackend
 from dstack.core.error import BackendError
 
 DEFAULT_REMOTE = "aws"
 DEFAULT = "local"
 
-<<<<<<< HEAD
 
 # backends_classes = [AwsBackend, GCPBackend, LocalBackend]
 # for testing
 backends_classes = [GCPBackend, LocalBackend]
-=======
-backends_classes = [AwsBackend, LocalBackend, HubBackend]
->>>>>>> 7ad54c26
 
 
 def get_all_backends():
