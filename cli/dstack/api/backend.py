from typing import Dict, List, Optional

from dstack.backend.aws import AwsBackend
<<<<<<< HEAD
from dstack.backend.gcp import GCPBackend
=======
from dstack.backend.base import Backend, RemoteBackend
>>>>>>> d98ebafd
from dstack.backend.local import LocalBackend
from dstack.core.error import BackendError


DEFAULT_REMOTE = "aws"
DEFAULT = "local"

backends_classes = [AwsBackend, LocalBackend]


def get_all_backends():
    return [backend_cls() for backend_cls in backends_classes]


# backends_classes = [AwsBackend, GCPBackend, LocalBackend]
# for testing
backends_classes = [GCPBackend, LocalBackend]


def get_all_backends():
    return [backend_cls() for backend_cls in backends_classes]


def list_backends() -> List[Backend]:
<<<<<<< HEAD
    return [backend for backend in get_all_backends() if backend.loaded()]
=======
    return [backend for backend in get_all_backends() if backend.loaded]
>>>>>>> d98ebafd


def dict_backends() -> Dict[str, Backend]:
    return {backend.name: backend for backend in list_backends()}


def get_backend_by_name(name: str) -> Optional[Backend]:
    backend = dict_backends().get(name)
    if backend is None:
        raise BackendError(f"Backend {name} not found")
<<<<<<< HEAD
    return backend
=======
    return backend


def get_current_remote_backend() -> RemoteBackend:
    return get_backend_by_name(DEFAULT_REMOTE)


def get_local_backend() -> LocalBackend:
    return LocalBackend()
>>>>>>> d98ebafd
<|MERGE_RESOLUTION|>--- conflicted
+++ resolved
@@ -1,23 +1,13 @@
 from typing import Dict, List, Optional
 
 from dstack.backend.aws import AwsBackend
-<<<<<<< HEAD
+from dstack.backend.base import Backend, RemoteBackend
 from dstack.backend.gcp import GCPBackend
-=======
-from dstack.backend.base import Backend, RemoteBackend
->>>>>>> d98ebafd
 from dstack.backend.local import LocalBackend
 from dstack.core.error import BackendError
 
-
 DEFAULT_REMOTE = "aws"
 DEFAULT = "local"
-
-backends_classes = [AwsBackend, LocalBackend]
-
-
-def get_all_backends():
-    return [backend_cls() for backend_cls in backends_classes]
 
 
 # backends_classes = [AwsBackend, GCPBackend, LocalBackend]
@@ -30,11 +20,7 @@
 
 
 def list_backends() -> List[Backend]:
-<<<<<<< HEAD
-    return [backend for backend in get_all_backends() if backend.loaded()]
-=======
     return [backend for backend in get_all_backends() if backend.loaded]
->>>>>>> d98ebafd
 
 
 def dict_backends() -> Dict[str, Backend]:
@@ -45,9 +31,6 @@
     backend = dict_backends().get(name)
     if backend is None:
         raise BackendError(f"Backend {name} not found")
-<<<<<<< HEAD
-    return backend
-=======
     return backend
 
 
@@ -56,5 +39,4 @@
 
 
 def get_local_backend() -> LocalBackend:
-    return LocalBackend()
->>>>>>> d98ebafd
+    return LocalBackend()