--- conflicted
+++ resolved
@@ -24,11 +24,8 @@
 from dstack._internal.hub.schemas import (
     AddTagRun,
     ArtifactsList,
-<<<<<<< HEAD
+    BackendInfo,
     GatewayDelete,
-=======
-    BackendInfo,
->>>>>>> d57f61db
     JobHeadList,
     JobsGet,
     JobsList,
