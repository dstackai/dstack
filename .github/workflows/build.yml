name: Test Build

on:
  push:
    branches:
      - "master"
    paths-ignore:
      - "docs/**"
      - "mkdocs.yml"
  pull_request:
    branches:
      - "master"
  workflow_dispatch:
    inputs:
      go-integration-tests:
        type: boolean
        required: true
        default: false
        description: Go integration tests

env:
  BUILD_INCREMENT: 150

jobs:
  compute-version:
    runs-on: ubuntu-latest
    outputs:
      version: ${{ steps.set-version.outputs.version }}
    steps:
<<<<<<< HEAD
      - uses: actions/checkout@v4
      - name: Set up uv
        uses: astral-sh/setup-uv@v5
        with:
          python-version: 3.11
      - run: uv tool install pre-commit
      - run: pre-commit run -a --show-diff-on-failure

  frontend-build:
    runs-on: ubuntu-latest
    defaults:
      run:
        working-directory: frontend
    steps:
      - uses: actions/checkout@v4
      - name: Restore cached build
        id: cache-build
        uses: actions/cache@v4
        with:
          path: frontend/build
          key: frontend-build-${{ hashFiles('frontend/**') }}
          restore-keys: |
            frontend-build-
      - name: Set up Node
        if: steps.cache-build.outputs.cache-hit != 'true'
        uses: actions/setup-node@v4
        with:
          node-version: 18
      - name: Install packages
        if: steps.cache-build.outputs.cache-hit != 'true'
        run: npm ci
      - name: Build dist
        if: steps.cache-build.outputs.cache-hit != 'true'
        run: npm run build
      - name: Upload dist
        uses: actions/upload-artifact@v4
        with:
          name: frontend-build
          path: frontend/build

  python-test:
    needs: [code-lint, frontend-build]
    runs-on: ${{ matrix.os }}
    strategy:
      matrix:
        os: [macos-latest, ubuntu-latest, windows-latest]
        python-version: ["3.9", "3.10", "3.11", "3.12", "3.13"]
    steps:
      - uses: actions/checkout@v4
      - name: Set up Python ${{ matrix.python-version }}
        uses: astral-sh/setup-uv@v5
        with:
          python-version: ${{ matrix.python-version }}
      - name: Install dependencies
        run: uv sync --all-extras
      - name: Run pyright
        uses: jakebailey/pyright-action@v2
        with:
          pylance-version: latest-release
      - name: Download frontend build
        uses: actions/download-artifact@v4
        with:
          name: frontend-build
          path: src/dstack/_internal/server/statics
      - name: Run pytest on POSIX
        if: matrix.os != 'windows-latest'
        # Skip Postgres tests on macos since macos runner doesn't have Docker.
        run: |
          RUNPOSTGRES=""
          if [ "${{ matrix.os }}" != "macos-latest" ]; then
            RUNPOSTGRES="--runpostgres"
          fi
          uv run pytest -n auto src/tests --runui $RUNPOSTGRES
      - name: Run pytest on Windows
        if: matrix.os == 'windows-latest'
        run: |
          uv run pytest -n auto src/tests --runui --runpostgres

  update-get-dstack:
    if: github.event_name != 'pull_request' || github.event.pull_request.head.repo.full_name == github.repository
    needs: [python-test]
    runs-on: ubuntu-latest
    env:
      AWS_ACCESS_KEY_ID: ${{ secrets.AWS_ACCESS_KEY_ID }}
      AWS_SECRET_ACCESS_KEY: ${{ secrets.AWS_SECRET_ACCESS_KEY }}
    steps:
      - name: Set up uv
        uses: astral-sh/setup-uv@v5
        with:
          python-version: 3.11
      - name: Install AWS
        run: uv tool install awscli
      - run: |
          VERSION=$((${{ github.run_number }} + ${{ env.BUILD_INCREMENT }}))
          echo $VERSION | aws s3 cp - s3://get-dstack/stgn-cli/latest-version --acl public-read

  runner-test:
    defaults:
      run:
        working-directory: runner
    runs-on: ${{ matrix.os }}
    strategy:
      matrix:
        os: [ubuntu-latest, macos-latest]
    steps:
      - uses: actions/checkout@v4
      - name: Set up Go
        uses: actions/setup-go@v5
        with:
          go-version-file: runner/go.mod
          cache-dependency-path: runner/go.sum
      - name: Check if go.mod and go.sum are up-to-date
        run: go mod tidy -diff
      - name: Run golangci-lint
        uses: golangci/golangci-lint-action@v6
        with:
          version: v1.62.0
          args: --timeout=20m
          working-directory: runner
      - name: Test
        # Do not run slow integration tests automatically.
        # Slow tests can be run manually via workflow_dispatch when required.
        run: |
          SHORT="-short"
          if [[ "${{ github.event_name }}" == "workflow_dispatch" ]]; then
            if [[ "${{ github.event.inputs.intergation-tests }}" == "true" ]]; then
              SHORT=""
            fi
          fi
          go version
          go fmt $(go list ./... | grep -v /vendor/)
          go vet $(go list ./... | grep -v /vendor/)
          go test $SHORT -race $(go list ./... | grep -v /vendor/)

  runner-compile:
    needs: [runner-test]
    defaults:
      run:
        working-directory: runner
    env:
      REPO_NAME: github.com/dstackai/dstack
    strategy:
      matrix:
        include:
          - { runs-on: "ubuntu-24.04", goos: "linux", goarch: "amd64" }
          - { runs-on: "ubuntu-24.04-arm", goos: "linux", goarch: "arm64" }
    runs-on: ${{ matrix.runs-on }}
    steps:
      - uses: actions/checkout@v4
      - name: Set up Go
        uses: actions/setup-go@v5
        with:
          go-version-file: runner/go.mod
          cache-dependency-path: runner/go.sum
      - name: build
        env:
          GOOS: ${{ matrix.goos }}
          GOARCH: ${{ matrix.goarch }}
        run: |
          VERSION=$((${{ github.run_number }} + ${{ env.BUILD_INCREMENT }}))
          CGO_ENABLED=0 go build -ldflags "-X 'main.Version=$VERSION' -extldflags '-static'" -o dstack-runner-$GOOS-$GOARCH $REPO_NAME/runner/cmd/runner
          CGO_ENABLED=1 go build -ldflags "-X 'main.Version=$VERSION'" -o dstack-shim-$GOOS-$GOARCH $REPO_NAME/runner/cmd/shim
          echo $VERSION
      - uses: actions/upload-artifact@v4
        with:
          name: dstack-runner-${{ matrix.goos }}-${{ matrix.goarch }}
          path: |
            runner/dstack-runner-${{ matrix.goos }}-${{ matrix.goarch }}
            runner/dstack-shim-${{ matrix.goos }}-${{ matrix.goarch }}
          retention-days: 1

  runner-upload:
    if: github.event_name != 'pull_request' || github.event.pull_request.head.repo.full_name == github.repository
    needs: [runner-compile]
    runs-on: ubuntu-latest
    steps:
      - name: Set up uv
        uses: astral-sh/setup-uv@v5
        with:
          python-version: 3.11
      - name: Install AWS
        run: uv tool install awscli
      - name: Download Runner
        uses: actions/download-artifact@v4
        with:
          pattern: dstack-runner-*
          merge-multiple: true
          path: runner
      - name: Upload to S3
        working-directory: runner
        env:
          AWS_ACCESS_KEY_ID: ${{ secrets.AWS_ACCESS_KEY_ID }}
          AWS_SECRET_ACCESS_KEY: ${{ secrets.AWS_SECRET_ACCESS_KEY }}
=======
      - id: set-version
>>>>>>> f76cda68
        run: |
          echo "version=$((${{ github.run_number }} + ${{ env.BUILD_INCREMENT }}))" >> $GITHUB_OUTPUT

  build-artifacts:
    needs: [compute-version]
    uses: ./.github/workflows/build-artifacts.yml
    with:
      version: ${{ needs.compute-version.outputs.version }}
      staging: true
      # TODO: run integration tests on every 'push' event
      # https://github.com/dstackai/dstack/issues/3005
      go-integration-tests: ${{ github.event_name == 'workflow_dispatch' && inputs.go-integration-tests }}
  
  upload-pre-pypi-artifacts:
    needs: [compute-version, build-artifacts]
    # Skip for PRs from forks, where AWS S3 credentials are not available
    if: github.event_name != 'pull_request' || github.event.pull_request.head.repo.full_name == github.repository
    uses: ./.github/workflows/upload-pre-pypi-artifacts.yml
    with:
      version: ${{ needs.compute-version.outputs.version }}
      staging: true
    secrets: inherit
  
  upload-post-pypi-artifacts:
    needs: [compute-version, build-artifacts]
    # Skip for PRs from forks, where AWS S3 credentials are not available
    if: github.event_name != 'pull_request' || github.event.pull_request.head.repo.full_name == github.repository
    uses: ./.github/workflows/upload-post-pypi-artifacts.yml
    with:
      version: ${{ needs.compute-version.outputs.version }}
      is-latest-version: true
      staging: true
    secrets: inherit

  build-docs:
    # Skip for PRs from forks, where mkdocs-material-insiders is not available
    if: github.event_name != 'pull_request' || github.event.pull_request.head.repo.full_name == github.repository
    uses: ./.github/workflows/build-docs.yml
    secrets: inherit<|MERGE_RESOLUTION|>--- conflicted
+++ resolved
@@ -27,203 +27,7 @@
     outputs:
       version: ${{ steps.set-version.outputs.version }}
     steps:
-<<<<<<< HEAD
-      - uses: actions/checkout@v4
-      - name: Set up uv
-        uses: astral-sh/setup-uv@v5
-        with:
-          python-version: 3.11
-      - run: uv tool install pre-commit
-      - run: pre-commit run -a --show-diff-on-failure
-
-  frontend-build:
-    runs-on: ubuntu-latest
-    defaults:
-      run:
-        working-directory: frontend
-    steps:
-      - uses: actions/checkout@v4
-      - name: Restore cached build
-        id: cache-build
-        uses: actions/cache@v4
-        with:
-          path: frontend/build
-          key: frontend-build-${{ hashFiles('frontend/**') }}
-          restore-keys: |
-            frontend-build-
-      - name: Set up Node
-        if: steps.cache-build.outputs.cache-hit != 'true'
-        uses: actions/setup-node@v4
-        with:
-          node-version: 18
-      - name: Install packages
-        if: steps.cache-build.outputs.cache-hit != 'true'
-        run: npm ci
-      - name: Build dist
-        if: steps.cache-build.outputs.cache-hit != 'true'
-        run: npm run build
-      - name: Upload dist
-        uses: actions/upload-artifact@v4
-        with:
-          name: frontend-build
-          path: frontend/build
-
-  python-test:
-    needs: [code-lint, frontend-build]
-    runs-on: ${{ matrix.os }}
-    strategy:
-      matrix:
-        os: [macos-latest, ubuntu-latest, windows-latest]
-        python-version: ["3.9", "3.10", "3.11", "3.12", "3.13"]
-    steps:
-      - uses: actions/checkout@v4
-      - name: Set up Python ${{ matrix.python-version }}
-        uses: astral-sh/setup-uv@v5
-        with:
-          python-version: ${{ matrix.python-version }}
-      - name: Install dependencies
-        run: uv sync --all-extras
-      - name: Run pyright
-        uses: jakebailey/pyright-action@v2
-        with:
-          pylance-version: latest-release
-      - name: Download frontend build
-        uses: actions/download-artifact@v4
-        with:
-          name: frontend-build
-          path: src/dstack/_internal/server/statics
-      - name: Run pytest on POSIX
-        if: matrix.os != 'windows-latest'
-        # Skip Postgres tests on macos since macos runner doesn't have Docker.
-        run: |
-          RUNPOSTGRES=""
-          if [ "${{ matrix.os }}" != "macos-latest" ]; then
-            RUNPOSTGRES="--runpostgres"
-          fi
-          uv run pytest -n auto src/tests --runui $RUNPOSTGRES
-      - name: Run pytest on Windows
-        if: matrix.os == 'windows-latest'
-        run: |
-          uv run pytest -n auto src/tests --runui --runpostgres
-
-  update-get-dstack:
-    if: github.event_name != 'pull_request' || github.event.pull_request.head.repo.full_name == github.repository
-    needs: [python-test]
-    runs-on: ubuntu-latest
-    env:
-      AWS_ACCESS_KEY_ID: ${{ secrets.AWS_ACCESS_KEY_ID }}
-      AWS_SECRET_ACCESS_KEY: ${{ secrets.AWS_SECRET_ACCESS_KEY }}
-    steps:
-      - name: Set up uv
-        uses: astral-sh/setup-uv@v5
-        with:
-          python-version: 3.11
-      - name: Install AWS
-        run: uv tool install awscli
-      - run: |
-          VERSION=$((${{ github.run_number }} + ${{ env.BUILD_INCREMENT }}))
-          echo $VERSION | aws s3 cp - s3://get-dstack/stgn-cli/latest-version --acl public-read
-
-  runner-test:
-    defaults:
-      run:
-        working-directory: runner
-    runs-on: ${{ matrix.os }}
-    strategy:
-      matrix:
-        os: [ubuntu-latest, macos-latest]
-    steps:
-      - uses: actions/checkout@v4
-      - name: Set up Go
-        uses: actions/setup-go@v5
-        with:
-          go-version-file: runner/go.mod
-          cache-dependency-path: runner/go.sum
-      - name: Check if go.mod and go.sum are up-to-date
-        run: go mod tidy -diff
-      - name: Run golangci-lint
-        uses: golangci/golangci-lint-action@v6
-        with:
-          version: v1.62.0
-          args: --timeout=20m
-          working-directory: runner
-      - name: Test
-        # Do not run slow integration tests automatically.
-        # Slow tests can be run manually via workflow_dispatch when required.
-        run: |
-          SHORT="-short"
-          if [[ "${{ github.event_name }}" == "workflow_dispatch" ]]; then
-            if [[ "${{ github.event.inputs.intergation-tests }}" == "true" ]]; then
-              SHORT=""
-            fi
-          fi
-          go version
-          go fmt $(go list ./... | grep -v /vendor/)
-          go vet $(go list ./... | grep -v /vendor/)
-          go test $SHORT -race $(go list ./... | grep -v /vendor/)
-
-  runner-compile:
-    needs: [runner-test]
-    defaults:
-      run:
-        working-directory: runner
-    env:
-      REPO_NAME: github.com/dstackai/dstack
-    strategy:
-      matrix:
-        include:
-          - { runs-on: "ubuntu-24.04", goos: "linux", goarch: "amd64" }
-          - { runs-on: "ubuntu-24.04-arm", goos: "linux", goarch: "arm64" }
-    runs-on: ${{ matrix.runs-on }}
-    steps:
-      - uses: actions/checkout@v4
-      - name: Set up Go
-        uses: actions/setup-go@v5
-        with:
-          go-version-file: runner/go.mod
-          cache-dependency-path: runner/go.sum
-      - name: build
-        env:
-          GOOS: ${{ matrix.goos }}
-          GOARCH: ${{ matrix.goarch }}
-        run: |
-          VERSION=$((${{ github.run_number }} + ${{ env.BUILD_INCREMENT }}))
-          CGO_ENABLED=0 go build -ldflags "-X 'main.Version=$VERSION' -extldflags '-static'" -o dstack-runner-$GOOS-$GOARCH $REPO_NAME/runner/cmd/runner
-          CGO_ENABLED=1 go build -ldflags "-X 'main.Version=$VERSION'" -o dstack-shim-$GOOS-$GOARCH $REPO_NAME/runner/cmd/shim
-          echo $VERSION
-      - uses: actions/upload-artifact@v4
-        with:
-          name: dstack-runner-${{ matrix.goos }}-${{ matrix.goarch }}
-          path: |
-            runner/dstack-runner-${{ matrix.goos }}-${{ matrix.goarch }}
-            runner/dstack-shim-${{ matrix.goos }}-${{ matrix.goarch }}
-          retention-days: 1
-
-  runner-upload:
-    if: github.event_name != 'pull_request' || github.event.pull_request.head.repo.full_name == github.repository
-    needs: [runner-compile]
-    runs-on: ubuntu-latest
-    steps:
-      - name: Set up uv
-        uses: astral-sh/setup-uv@v5
-        with:
-          python-version: 3.11
-      - name: Install AWS
-        run: uv tool install awscli
-      - name: Download Runner
-        uses: actions/download-artifact@v4
-        with:
-          pattern: dstack-runner-*
-          merge-multiple: true
-          path: runner
-      - name: Upload to S3
-        working-directory: runner
-        env:
-          AWS_ACCESS_KEY_ID: ${{ secrets.AWS_ACCESS_KEY_ID }}
-          AWS_SECRET_ACCESS_KEY: ${{ secrets.AWS_SECRET_ACCESS_KEY }}
-=======
       - id: set-version
->>>>>>> f76cda68
         run: |
           echo "version=$((${{ github.run_number }} + ${{ env.BUILD_INCREMENT }}))" >> $GITHUB_OUTPUT
 
