--- conflicted
+++ resolved
@@ -1,20 +1,16 @@
 repos:
   - repo: https://github.com/astral-sh/ruff-pre-commit
     rev: v0.2.0
-<<<<<<< HEAD
     hooks:
       - id: ruff
-  - repo: https://github.com/psf/black
-    rev: 22.12.0
-    hooks:
-      - id: black
-        args: ['--config', 'pyconfig.toml']
-  - repo: https://github.com/pycqa/isort
-    rev: 5.12.0
-    hooks:
-      - id: isort
-        name: isort (python)
-        args: ['--settings-file', 'pyconfig.toml']
+        name: ruff autofix F401
+        args: ['--fix', '--select', 'F401']
+        files: 'process_.*\.py|runs?\.py|pools?\.py'
+        exclude: 'versions|src/tests'
+      - id: ruff
+        name: ruff common
+        args: ['--fix']
+      - id: ruff-format
   - repo: https://github.com/pre-commit/mirrors-mypy
     rev: v1.8.0
     hooks:
@@ -22,18 +18,4 @@
       args: ['--strict', '--follow-imports=skip', '--ignore-missing-imports', '--python-version=3.8']
       files: '.*pools?\.py'
       exclude: 'versions|src/tests'
-      additional_dependencies: [types-PyYAML, types-requests, pydantic, sqlalchemy]
-  - repo: https://github.com/astral-sh/ruff-pre-commit
-    rev: v0.2.0
-    hooks:
-      - id: ruff
-        name: ruff autofix
-        args: ['--fix', '--select', 'F401']
-        files: 'process_.*\.py|runs?\.py|pools?\.py'
-        exclude: 'versions|src/tests'
-=======
-    hooks:
-      - id: ruff
-        args: ['--fix']
-      - id: ruff-format
->>>>>>> 731f524b
+      additional_dependencies: [types-PyYAML, types-requests, pydantic, sqlalchemy]