--- conflicted
+++ resolved
@@ -13,10 +13,7 @@
 from dstack._internal.core.models.repos.local import LocalRunRepoData
 from dstack._internal.core.models.runs import (
     JobErrorCode,
-<<<<<<< HEAD
-=======
     JobProvisioningData,
->>>>>>> 8dba2c4b
     JobSpec,
     JobStatus,
     Requirements,
@@ -179,18 +176,12 @@
     submitted_at: datetime = datetime(2023, 1, 2, 3, 4, tzinfo=timezone.utc),
     last_processed_at: datetime = datetime(2023, 1, 2, 3, 4, tzinfo=timezone.utc),
     error_code: Optional[JobErrorCode] = None,
-<<<<<<< HEAD
-) -> JobModel:
-    run_spec = RunSpec.parse_raw(run.run_spec)
-    job_spec = get_job_specs_from_run_spec(run_spec)[0]
-=======
     job_provisioning_data: Optional[JobProvisioningData] = None,
 ) -> JobModel:
     run_spec = RunSpec.parse_raw(run.run_spec)
     job_spec = get_job_specs_from_run_spec(run_spec)[0]
     if job_provisioning_data is not None:
         job_provisioning_data = job_provisioning_data.json()
->>>>>>> 8dba2c4b
     job = JobModel(
         project_id=run.project_id,
         run_id=run.id,
@@ -203,11 +194,7 @@
         status=status,
         error_code=error_code,
         job_spec_data=job_spec.json(),
-<<<<<<< HEAD
-        job_provisioning_data=None,
-=======
         job_provisioning_data=job_provisioning_data,
->>>>>>> 8dba2c4b
     )
     session.add(job)
     await session.commit()
