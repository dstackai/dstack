--- conflicted
+++ resolved
@@ -9,7 +9,7 @@
 from dstack._internal.core.backends.base.offers import get_catalog_offers
 from dstack._internal.core.backends.datacrunch.api_client import DataCrunchAPIClient
 from dstack._internal.core.backends.datacrunch.config import DataCrunchConfig
-from dstack._internal.core.errors import BackendError, NoCapacityError
+from dstack._internal.core.errors import BackendError
 from dstack._internal.core.models.backends.base import BackendType
 from dstack._internal.core.models.instances import (
     InstanceAvailability,
@@ -43,11 +43,7 @@
     def _get_offers_with_availability(
         self, offers: List[InstanceOffer]
     ) -> List[InstanceOfferWithAvailability]:
-<<<<<<< HEAD
-        raw_availabilities: List[Dict] = self.api_client.client.instances.get_availabilities()  # type: ignore
-=======
         raw_availabilities: List[Dict] = self.api_client.client.instances.get_availabilities()
->>>>>>> 731f524b
 
         region_availabilities = {}
         for location in raw_availabilities:
