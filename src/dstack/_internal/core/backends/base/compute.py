import os
import re
from abc import ABC, abstractmethod
<<<<<<< HEAD
from typing import Any, Dict, List, Optional
=======
from functools import lru_cache
from typing import List, Optional
>>>>>>> 664fb8d5

import git
import requests
import yaml
from pydantic import BaseModel

from dstack._internal import settings
from dstack._internal.core.models.backends.base import BackendType
from dstack._internal.core.models.configurations import RegistryAuth
from dstack._internal.core.models.instances import (
    InstanceOfferWithAvailability,
    LaunchedGatewayInfo,
    LaunchedInstanceInfo,
)
from dstack._internal.core.models.runs import Job, Requirements, Run
from dstack._internal.utils.logging import get_logger

logger = get_logger(__name__)
from dstack._internal.server.models import ProjectModel, UserModel
from dstack._internal.server.services.docker import DockerImage


class SSHKeys(BaseModel):
    public: str
    private: Optional[str]


class DockerConfig(BaseModel):
    registry_auth: Optional[RegistryAuth]
    image: Optional[DockerImage]


class InstanceConfiguration(BaseModel):
    pool_name: str
    instance_name: str  # unique in pool
    ssh_keys: List[SSHKeys]
    job_docker_config: Optional[DockerConfig]
    user: Optional[str]

    def get_public_keys(self) -> List[str]:
        return [ssh_key.public.strip() for ssh_key in self.ssh_keys]


class Compute(ABC):
    @abstractmethod
    def get_offers(
        self, requirements: Optional[Requirements] = None
    ) -> List[InstanceOfferWithAvailability]:
        pass

    @abstractmethod
    def run_job(
        self,
        run: Run,
        job: Job,
        instance_offer: InstanceOfferWithAvailability,
        project_ssh_public_key: str,
        project_ssh_private_key: str,
    ) -> LaunchedInstanceInfo:
        pass

    @abstractmethod
    def create_instance(
        self,
        project: ProjectModel,
        user: UserModel,
        instance_offer: InstanceOfferWithAvailability,
        instance_config: InstanceConfiguration,
    ) -> LaunchedInstanceInfo:
        pass

    @abstractmethod
    def terminate_instance(
        self, instance_id: str, region: str, backend_data: Optional[str] = None
    ) -> None:
        pass

    def create_gateway(
        self,
        instance_name: str,
        ssh_key_pub: str,
        region: str,
        project_id: str,
    ) -> LaunchedGatewayInfo:
        raise NotImplementedError()


def get_instance_name(run: Run, job: Job) -> str:
    return f"{run.project_name}-{job.job_spec.job_name}"


def get_user_data(
    backend: BackendType,
    image_name: str,
    authorized_keys: List[str],
    registry_auth_required: bool,
    cloud_config_kwargs: Optional[dict] = None,
) -> str:
    commands = get_shim_commands(
        backend=backend,
        image_name=image_name,
        authorized_keys=authorized_keys,
        registry_auth_required=registry_auth_required,
    )
    return get_cloud_config(
        runcmd=[["sh", "-c", " && ".join(commands)]],
        ssh_authorized_keys=authorized_keys,
        **(cloud_config_kwargs or {}),
    )


def get_shim_commands(
    backend: BackendType,
    image_name: str,
    authorized_keys: List[str],
    registry_auth_required: bool,
) -> List[str]:
    build = get_dstack_runner_version()
    env = {
        "DSTACK_BACKEND": backend.value,
        "DSTACK_RUNNER_LOG_LEVEL": "6",
        "DSTACK_RUNNER_VERSION": build,
        "DSTACK_IMAGE_NAME": image_name,
        "DSTACK_PUBLIC_SSH_KEY": "\n".join(authorized_keys),
        "DSTACK_HOME": "/root/.dstack",
    }
    commands = get_dstack_shim(build)
    for k, v in env.items():
        commands += [f'export "{k}={v}"']
    commands += get_run_shim_script(registry_auth_required)
    return commands


def get_dstack_runner_version() -> str:
    if settings.DSTACK_VERSION is not None:
        return settings.DSTACK_VERSION
    version = os.environ.get("DSTACK_RUNNER_VERSION", None)
    if version is None and settings.DSTACK_USE_LATEST_FROM_BRANCH:
        version = get_latest_runner_build()
    return version or "latest"


def get_cloud_config(**config) -> str:
    return "#cloud-config\n" + yaml.dump(config, default_flow_style=False)


def get_dstack_shim(build: str) -> List[str]:
    bucket = "dstack-runner-downloads-stgn"
    if settings.DSTACK_VERSION is not None:
        bucket = "dstack-runner-downloads"

    return [
        f'sudo curl --output /usr/local/bin/dstack-shim "https://{bucket}.s3.eu-west-1.amazonaws.com/{build}/binaries/dstack-shim-linux-amd64"',
        "sudo chmod +x /usr/local/bin/dstack-shim",
    ]


def get_run_shim_script(registry_auth_required: bool) -> List[str]:
    dev_flag = "" if settings.DSTACK_VERSION is not None else "--dev"
    with_auth_flag = "--with-auth" if registry_auth_required else ""
    return [
        f"nohup dstack-shim {dev_flag} docker {with_auth_flag} --keep-container >/root/shim.log 2>&1 &"
    ]


def get_gateway_user_data(authorized_key: str) -> str:
    return get_cloud_config(
        package_update=True,
        packages=[
            "nginx",
            "python3.10-venv",
        ],
        snap={"commands": [["install", "--classic", "certbot"]]},
        runcmd=[
            ["ln", "-s", "/snap/bin/certbot", "/usr/bin/certbot"],
            [
                "sed",
                "-i",
                "s/# server_names_hash_bucket_size 64;/server_names_hash_bucket_size 128;/",
                "/etc/nginx/nginx.conf",
            ],
            ["su", "ubuntu", "-c", " && ".join(get_dstack_gateway_commands())],
        ],
        ssh_authorized_keys=[authorized_key],
    )


def get_docker_commands(authorized_keys: List[str]) -> List[str]:
    authorized_keys_content = "\n".join(authorized_keys).strip()
    commands = [
        # note: &> redirection doesn't work in /bin/sh
        # check in sshd is here, install if not
        (
            "if ! command -v sshd >/dev/null 2>&1; then { "
            "apt-get update && DEBIAN_FRONTEND=noninteractive apt-get install -y openssh-server; "
            "} || { "
            "yum -y install openssh-server; "
            "}; fi"
        ),
        # prohibit password authentication
        'sed -i "s/.*PasswordAuthentication.*/PasswordAuthentication no/g" /etc/ssh/sshd_config',
        # create ssh dirs and add public key
        "mkdir -p /run/sshd ~/.ssh",
        "chmod 700 ~/.ssh",
        f"echo '{authorized_keys_content}' > ~/.ssh/authorized_keys",
        "chmod 600 ~/.ssh/authorized_keys",
        # preserve environment variables for SSH clients
        "env >> ~/.ssh/environment",
        'echo "export PATH=$PATH" >> ~/.profile',
        # regenerate host keys
        "rm -rf /etc/ssh/ssh_host_*",
        "ssh-keygen -A > /dev/null",
        # start sshd
        "/usr/sbin/sshd -p 10022 -o PermitUserEnvironment=yes",
    ]
    build = get_dstack_runner_version()
    runner = "/usr/local/bin/dstack-runner"
    bucket = "dstack-runner-downloads-stgn"
    if settings.DSTACK_VERSION is not None:
        bucket = "dstack-runner-downloads"
    commands += [
        f'curl --output {runner} "https://{bucket}.s3.eu-west-1.amazonaws.com/{build}/binaries/dstack-runner-linux-amd64"',
        f"chmod +x {runner}",
        f"{runner} --log-level 6 start --http-port 10999 --temp-dir /tmp/runner --home-dir /root --working-dir /workflow",
    ]
    return commands


@lru_cache()  # Restart the server to find the latest build
def get_latest_runner_build() -> Optional[str]:
    owner_repo = "dstackai/dstack"
    workflow_id = "build.yml"
    version_offset = 150

    try:
        repo = git.Repo(os.path.abspath(os.path.dirname(__file__)), search_parent_directories=True)
    except git.InvalidGitRepositoryError:
        return None
    for remote in repo.remotes:
        if re.search(rf"[@/]github\.com[:/]{owner_repo}\.", remote.url):
            break
    else:
        return None

    resp = requests.get(
        f"https://api.github.com/repos/{owner_repo}/actions/workflows/{workflow_id}/runs",
        headers={
            "Accept": "application/vnd.github+json",
            "X-GitHub-Api-Version": "2022-11-28",
        },
        params={
            "status": "success",
        },
    )
    resp.raise_for_status()

    head = repo.head.commit
    for run in resp.json()["workflow_runs"]:
        try:
            if repo.is_ancestor(run["head_sha"], head):
                ver = str(run["run_number"] + version_offset)
                logger.debug("Found the latest runner build: %s", ver)
                return ver
        except git.GitCommandError as e:
            if "Not a valid commit name" not in e.stderr:
                raise
    return None


def get_dstack_gateway_wheel(build: str) -> str:
    channel = "release" if settings.DSTACK_RELEASE else "stgn"
    base_url = f"https://dstack-gateway-downloads.s3.amazonaws.com/{channel}"
    if build == "latest":
        r = requests.get(f"{base_url}/latest-version")
        r.raise_for_status()
        build = r.text.strip()
        logger.debug("Found the latest gateway build: %s", build)
    return f"{base_url}/dstack_gateway-{build}-py3-none-any.whl"


def get_dstack_gateway_commands() -> List[str]:
    build = get_dstack_runner_version()
    return [
        "mkdir -p /home/ubuntu/dstack",
        "python3 -m venv /home/ubuntu/dstack/blue",
        "python3 -m venv /home/ubuntu/dstack/green",
        f"/home/ubuntu/dstack/blue/bin/pip install {get_dstack_gateway_wheel(build)}",
        "sudo /home/ubuntu/dstack/blue/bin/python -m dstack.gateway.systemd install --run",
    ]


def get_instance_user_data(
    authorized_keys: List[str],
    cloud_config_kwargs: Optional[Dict[Any, Any]] = None,
) -> str:
    commands = get_instance_shim_commands(
        authorized_keys=authorized_keys,
    )
    return get_cloud_config(
        runcmd=[["sh", "-c", " && ".join(commands)]],
        ssh_authorized_keys=authorized_keys,
        **(cloud_config_kwargs or {}),
    )


def get_instance_shim_commands(
    authorized_keys: List[str],
) -> List[str]:
    build = get_dstack_runner_version()
    env = {
        "DSTACK_RUNNER_LOG_LEVEL": "6",
        "DSTACK_RUNNER_VERSION": build,
        "DSTACK_PUBLIC_SSH_KEY": "\n".join(authorized_keys),
        "DSTACK_HOME": "/root/.dstack",
    }
    commands = get_instance_dstack_shim(build)
    for k, v in env.items():
        commands += [f'export "{k}={v}"']
    commands += get_instance_run_shim_script()
    return commands


def get_instance_dstack_shim(build: str) -> List[str]:
    bucket = "dstack-runner-downloads-stgn"
    if settings.DSTACK_VERSION is not None:
        bucket = "dstack-runner-downloads"

    # TODO: use official build
    # url = f"https://{bucket}.s3.eu-west-1.amazonaws.com/{build}/binaries/dstack-shim-linux-amd64"
    url = "https://da344481-89d9-4f32-bd6a-8e0b47b1eb8c.selstorage.ru/dstack-shim"

    return [
        f'sudo curl --output /usr/local/bin/dstack-shim "{url}"',
        "sudo chmod +x /usr/local/bin/dstack-shim",
    ]


def get_instance_docker_commands(authorized_keys: List[str]) -> List[str]:
    authorized_keys_body = "\n".join(authorized_keys).strip()
    commands = [
        # note: &> redirection doesn't work in /bin/sh
        # check in sshd is here, install if not
        (
            "if ! command -v sshd >/dev/null 2>&1; then { "
            "apt-get update && DEBIAN_FRONTEND=noninteractive apt-get install -y openssh-server; "
            "} || { "
            "yum -y install openssh-server; "
            "}; fi"
        ),
        # prohibit password authentication
        'sed -i "s/.*PasswordAuthentication.*/PasswordAuthentication no/g" /etc/ssh/sshd_config',
        # create ssh dirs and add public key
        "mkdir -p /run/sshd ~/.ssh",
        "chmod 700 ~/.ssh",
        f"echo '{authorized_keys_body}' > ~/.ssh/authorized_keys",
        "chmod 600 ~/.ssh/authorized_keys",
        # preserve environment variables for SSH clients
        "env >> ~/.ssh/environment",
        'echo "export PATH=$PATH" >> ~/.profile',
        # regenerate host keys
        "rm -rf /etc/ssh/ssh_host_*",
        "ssh-keygen -A > /dev/null",
        # start sshd
        "/usr/sbin/sshd -p 10022 -o PermitUserEnvironment=yes",
    ]
    build = get_dstack_runner_version()
    runner = "/usr/local/bin/dstack-runner"
    bucket = "dstack-runner-downloads-stgn"
    if settings.DSTACK_VERSION is not None:
        bucket = "dstack-runner-downloads"

    # TODO: use official build
    # url = f"https://{bucket}.s3.eu-west-1.amazonaws.com/{build}/binaries/dstack-runner-linux-amd64"
    url = "https://da344481-89d9-4f32-bd6a-8e0b47b1eb8c.selstorage.ru/dstack-runner"

    commands += [
        f"curl --output {runner} {url}",
        f"chmod +x {runner}",
        f"{runner} --log-level 6 start --http-port 10999 --temp-dir /tmp/runner --home-dir /root --working-dir /workflow",
    ]
    return commands


def get_instance_run_shim_script() -> List[str]:
    dev_flag = "" if settings.DSTACK_VERSION is not None else "--dev"
    return [f"nohup dstack-shim {dev_flag} docker --keep-container >/root/shim.log 2>&1 &"]<|MERGE_RESOLUTION|>--- conflicted
+++ resolved
@@ -1,12 +1,8 @@
 import os
 import re
 from abc import ABC, abstractmethod
-<<<<<<< HEAD
+from functools import lru_cache
 from typing import Any, Dict, List, Optional
-=======
-from functools import lru_cache
-from typing import List, Optional
->>>>>>> 664fb8d5
 
 import git
 import requests
