--- conflicted
+++ resolved
@@ -17,22 +17,15 @@
 from gpuhunt import CPUArchitecture
 
 from dstack._internal import settings
-<<<<<<< HEAD
 from dstack._internal.core.backends.base.models import JobConfiguration
-=======
 from dstack._internal.core.backends.base.offers import filter_offers_by_requirements
->>>>>>> 65f8d482
 from dstack._internal.core.consts import (
     DSTACK_RUNNER_HTTP_PORT,
     DSTACK_RUNNER_SSH_PORT,
     DSTACK_SHIM_HTTP_PORT,
 )
-<<<<<<< HEAD
 from dstack._internal.core.models.compute_groups import ComputeGroup, ComputeGroupProvisioningData
-from dstack._internal.core.models.configurations import DEFAULT_REPO_DIR
-=======
 from dstack._internal.core.models.configurations import LEGACY_REPO_DIR
->>>>>>> 65f8d482
 from dstack._internal.core.models.gateways import (
     GatewayComputeConfiguration,
     GatewayProvisioningData,
@@ -329,7 +322,6 @@
             ]
 
 
-<<<<<<< HEAD
 class ComputeWithGroupProvisioningSupport(ABC):
     @abstractmethod
     def run_jobs(
@@ -345,7 +337,8 @@
     @abstractmethod
     def terminate_compute_group(self, compute_group: ComputeGroup):
         pass
-=======
+
+
 class ComputeWithPrivilegedSupport:
     """
     Must be subclassed to support runs with `privileged: true`.
@@ -353,7 +346,6 @@
     """
 
     pass
->>>>>>> 65f8d482
 
 
 class ComputeWithMultinodeSupport:
