--- conflicted
+++ resolved
@@ -141,11 +141,8 @@
                 username="ubuntu",
                 ssh_port=22,
                 dockerized=True,
-<<<<<<< HEAD
-=======
                 ssh_proxy=None,
                 backend_data=None,
->>>>>>> dc0a4727
             )
         raise NoCapacityError()
 
