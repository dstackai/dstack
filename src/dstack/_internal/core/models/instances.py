from enum import Enum
from typing import List, Optional

from pydantic import BaseModel

from dstack._internal.core.models.backends.base import BackendType


class InstanceState(str, Enum):
    NOT_FOUND = "not_found"
    PROVISIONING = "provisioning"
    RUNNING = "running"
    STOPPED = "stopped"
    STOPPING = "stopping"
    TERMINATED = "terminated"


class Gpu(BaseModel):
    name: str
    memory_mib: int


class Resources(BaseModel):
    cpus: int
    memory_mib: int
    gpus: List[Gpu]
    spot: bool


class InstanceType(BaseModel):
    name: str
    resources: Resources


class LaunchedInstanceInfo(BaseModel):
    instance_id: str
<<<<<<< HEAD
=======
    ip_address: str
    spot_request_id: Optional[str]
>>>>>>> 1d4318c6
    region: str
    hostname: str


class InstanceAvailability(Enum):
    UNKNOWN = "unknown"
    AVAILABLE = "available"
    NOT_AVAILABLE = "not_available"
    NO_QUOTA = "no_quota"


class InstanceOffer(BaseModel):
    instance: InstanceType
    region: str
    price: float


class InstanceOfferWithAvailability(InstanceOffer):
    availability: InstanceAvailability


class InstanceCandidate(InstanceOffer):
    backend: BackendType<|MERGE_RESOLUTION|>--- conflicted
+++ resolved
@@ -34,13 +34,8 @@
 
 class LaunchedInstanceInfo(BaseModel):
     instance_id: str
-<<<<<<< HEAD
-=======
     ip_address: str
-    spot_request_id: Optional[str]
->>>>>>> 1d4318c6
     region: str
-    hostname: str
 
 
 class InstanceAvailability(Enum):
