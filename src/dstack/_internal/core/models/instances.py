from enum import Enum
from typing import List, Optional

import gpuhunt
from pydantic import root_validator

from dstack._internal.core.models.backends.base import BackendType
from dstack._internal.core.models.common import CoreModel
from dstack._internal.core.models.envs import Env
from dstack._internal.utils.common import pretty_resources


class Gpu(CoreModel):
    name: str
    memory_mib: int
    # Although it's declared as Optional, in fact it always has a value set by the root validator,
    # that is, `assert gpu.vendor is not None` should be a safe type narrowing.
    vendor: Optional[gpuhunt.AcceleratorVendor] = None

    @root_validator(pre=True)
    def validate_name_and_vendor(cls, values):
        is_tpu = False
        name = values.get("name")
        if name and name.startswith("tpu-"):
            is_tpu = True
            values["name"] = name[4:]
        vendor = values.get("vendor")
        if vendor is None:
            if is_tpu:
                values["vendor"] = gpuhunt.AcceleratorVendor.GOOGLE
            else:
                values["vendor"] = gpuhunt.AcceleratorVendor.NVIDIA
        else:
            values["vendor"] = gpuhunt.AcceleratorVendor.cast(vendor)
        return values


class Disk(CoreModel):
    size_mib: int


class Resources(CoreModel):
    cpus: int
    memory_mib: int
    gpus: List[Gpu]
    spot: bool
    disk: Disk = Disk(size_mib=102400)  # the default value (100GB) for backward compatibility
    description: str = ""

    def pretty_format(self, include_spot: bool = False) -> str:
        resources = {}
        if self.cpus > 0:
            resources["cpus"] = self.cpus
        if self.memory_mib > 0:
            resources["memory"] = f"{self.memory_mib / 1024:.0f}GB"
        if self.disk.size_mib > 0:
            resources["disk_size"] = f"{self.disk.size_mib / 1024:.1f}GB"
        if self.gpus:
            gpu = self.gpus[0]
            resources["gpu_name"] = gpu.name
            resources["gpu_count"] = len(self.gpus)
            if gpu.memory_mib > 0:
                resources["gpu_memory"] = f"{gpu.memory_mib / 1024:.0f}GB"
        output = pretty_resources(**resources)
        if include_spot and self.spot:
            output += ", SPOT"
        return output


class InstanceType(CoreModel):
    name: str
    resources: Resources


class SSHConnectionParams(CoreModel):
    hostname: str
    username: str
    port: int


class SSHKey(CoreModel):
    public: str
    private: Optional[str] = None


class RemoteConnectionInfo(CoreModel):
    host: str
    port: int
    ssh_user: str
    ssh_keys: List[SSHKey]
    env: Env = Env()


class InstanceConfiguration(CoreModel):
    project_name: str
    instance_name: str
    user: str  # dstack user name
    ssh_keys: List[SSHKey]
    instance_id: Optional[str] = None
    availability_zone: Optional[str] = None
    placement_group_name: Optional[str] = None
<<<<<<< HEAD
    reservation: Optional[str] = None
    job_docker_config: Optional[DockerConfig]  # FIXME: cannot find any usages – remove?
=======
>>>>>>> 05327097

    def get_public_keys(self) -> List[str]:
        return [ssh_key.public.strip() for ssh_key in self.ssh_keys]


class InstanceRuntime(Enum):
    SHIM = "shim"
    RUNNER = "runner"


class InstanceAvailability(Enum):
    UNKNOWN = "unknown"
    AVAILABLE = "available"
    NOT_AVAILABLE = "not_available"
    NO_QUOTA = "no_quota"
    IDLE = "idle"
    BUSY = "busy"

    def is_available(self) -> bool:
        return self in {
            InstanceAvailability.UNKNOWN,
            InstanceAvailability.AVAILABLE,
            InstanceAvailability.IDLE,
        }


class InstanceOffer(CoreModel):
    backend: BackendType
    instance: InstanceType
    region: str
    price: float


class InstanceOfferWithAvailability(InstanceOffer):
    availability: InstanceAvailability
    instance_runtime: InstanceRuntime = InstanceRuntime.SHIM


class InstanceStatus(str, Enum):
    PENDING = "pending"
    PROVISIONING = "provisioning"
    IDLE = "idle"
    BUSY = "busy"
    TERMINATING = "terminating"
    TERMINATED = "terminated"

    def is_available(self) -> bool:
        return self in (
            self.IDLE,
            self.BUSY,
        )<|MERGE_RESOLUTION|>--- conflicted
+++ resolved
@@ -99,11 +99,7 @@
     instance_id: Optional[str] = None
     availability_zone: Optional[str] = None
     placement_group_name: Optional[str] = None
-<<<<<<< HEAD
     reservation: Optional[str] = None
-    job_docker_config: Optional[DockerConfig]  # FIXME: cannot find any usages – remove?
-=======
->>>>>>> 05327097
 
     def get_public_keys(self) -> List[str]:
         return [ssh_key.public.strip() for ssh_key in self.ssh_keys]
