--- conflicted
+++ resolved
@@ -200,11 +200,6 @@
 
 
 def instance_model_to_instance(instance_model: InstanceModel) -> Instance:
-<<<<<<< HEAD
-    offer = InstanceOfferWithAvailability.__response__.parse_raw(instance_model.offer)
-    jpd = JobProvisioningData.__response__.parse_raw(instance_model.job_provisioning_data)
-=======
->>>>>>> d393cf4b
     instance = Instance(
         name=instance_model.name,
         status=instance_model.status,
@@ -212,13 +207,13 @@
     )
 
     if instance_model.offer is not None:
-        offer = InstanceOfferWithAvailability.parse_raw(instance_model.offer)
+        offer = InstanceOfferWithAvailability.__response__.parse_raw(instance_model.offer)
         instance.backend = offer.backend
         instance.region = offer.region
         instance.price = offer.price
 
     if instance_model.job_provisioning_data is not None:
-        jpd = JobProvisioningData.parse_raw(instance_model.job_provisioning_data)
+        jpd = JobProvisioningData.__response__.parse_raw(instance_model.job_provisioning_data)
         instance.instance_type = jpd.instance_type
         instance.hostname = jpd.hostname
 
