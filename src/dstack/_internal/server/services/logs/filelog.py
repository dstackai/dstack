--- conflicted
+++ resolved
@@ -15,11 +15,6 @@
 from dstack._internal.server.schemas.runner import LogEvent as RunnerLogEvent
 from dstack._internal.server.services.logs.base import (
     LogStorage,
-<<<<<<< HEAD
-    LogStorageError,
-=======
-    b64encode_raw_message,
->>>>>>> da5c0cc4
     unix_time_ms_to_datetime,
 )
 
@@ -60,9 +55,7 @@
         current_line = 0
 
         try:
-            # FIXME: Do not read all the lines in memory
             with open(log_file_path) as f:
-<<<<<<< HEAD
                 # Skip to start_line if needed
                 for _ in range(start_line):
                     if f.readline() == "":
@@ -76,14 +69,6 @@
                     if line == "":  # EOF
                         break
 
-=======
-                lines = f.readlines()
-        except FileNotFoundError:
-            pass
-        else:
-            for i, line in enumerate(lines):
-                if current_line < start_line:
->>>>>>> da5c0cc4
                     current_line += 1
 
                     try:
@@ -104,6 +89,8 @@
                         if f.readline() != "":
                             next_token = str(current_line)
                         break
+        except FileNotFoundError:
+            pass
 
         return JobSubmissionLogs(logs=logs, next_token=next_token)
 
