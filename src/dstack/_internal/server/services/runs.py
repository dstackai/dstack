--- conflicted
+++ resolved
@@ -357,12 +357,7 @@
         )
         job_plans.append(job_plan)
 
-<<<<<<< HEAD
-=======
-    run_spec.profile.termination_idle_time = None  # TODO(egor-s) explain why?
-
     run_spec.profile.pool_name = pool_name  # write pool name back for the client
->>>>>>> c35e63b0
     run_spec.run_name = run_name  # restore run_name
     run_plan = RunPlan(
         project_name=project.name, user=user.name, run_spec=run_spec, job_plans=job_plans
