from typing import List, Optional, Tuple
from uuid import UUID

from pydantic import parse_raw_as
from sqlalchemy import select
from sqlalchemy.ext.asyncio import AsyncSession
from sqlalchemy.orm import joinedload

from dstack._internal.core.backends.base import Backend
from dstack._internal.core.errors import BackendError
from dstack._internal.core.models.instances import (
    InstanceOfferWithAvailability,
    LaunchedInstanceInfo,
)
from dstack._internal.core.models.profiles import DEFAULT_POOL_NAME, CreationPolicy
from dstack._internal.core.models.runs import (
    InstanceStatus,
    Job,
    JobErrorCode,
    JobProvisioningData,
    JobStatus,
    Run,
    RunSpec,
)
from dstack._internal.server.db import get_session_ctx
from dstack._internal.server.models import InstanceModel, JobModel, PoolModel, RunModel
from dstack._internal.server.services import backends as backends_services
from dstack._internal.server.services.jobs import (
    SUBMITTED_PROCESSING_JOBS_IDS,
    SUBMITTED_PROCESSING_JOBS_LOCK,
)
from dstack._internal.server.services.logging import job_log
from dstack._internal.server.services.pools import (
    filter_pool_instances,
    get_pool_instances,
    list_project_pool_models,
)
from dstack._internal.server.services.runs import run_model_to_run
from dstack._internal.server.utils.common import run_async
from dstack._internal.utils import common as common_utils
from dstack._internal.utils.logging import get_logger

logger = get_logger(__name__)


async def process_submitted_jobs():
    async with get_session_ctx() as session:
        async with SUBMITTED_PROCESSING_JOBS_LOCK:
            res = await session.execute(
                select(JobModel)
                .where(
                    JobModel.status == JobStatus.SUBMITTED,
                    JobModel.id.not_in(SUBMITTED_PROCESSING_JOBS_IDS),
                )
                .limit(1)  # TODO process multiple at once
            )
            job_model = res.scalar()
            if job_model is None:
                return

            SUBMITTED_PROCESSING_JOBS_IDS.add(job_model.id)

    try:
        await _process_job(job_id=job_model.id)
    finally:
        SUBMITTED_PROCESSING_JOBS_IDS.remove(job_model.id)


async def _process_job(job_id: UUID):
    async with get_session_ctx() as session:
        res = await session.execute(select(JobModel).where(JobModel.id == job_id))
        job_model = res.scalar_one()
        await _process_submitted_job(
            session=session,
            job_model=job_model,
        )


async def _process_submitted_job(session: AsyncSession, job_model: JobModel):
    logger.debug(*job_log("provisioning", job_model))
    res = await session.execute(
        select(RunModel)
        .where(RunModel.id == job_model.run_id)
        .options(joinedload(RunModel.project))
        .options(joinedload(RunModel.user))
    )
    run_model = res.scalar_one()
    project_model = run_model.project

    # check default pool
    pool = project_model.default_pool
    if pool is None:
        # TODO: get_or_create_default_pool...
        pools = await list_project_pool_models(session, job_model.project)
        for pool_item in pools:
            if pool_item.id == job_model.project.default_pool_id:
                pool = pool_item
            if pool_item.name == DEFAULT_POOL_NAME:
                pool = pool_item
        if pool is None:
            pool = PoolModel(
                name=DEFAULT_POOL_NAME,
                project=project_model,
            )
            session.add(pool)
            await session.commit()
            await session.refresh(pool)

        if pool.id is not None:
            project_model.default_pool_id = pool.id

    run_spec = parse_raw_as(RunSpec, run_model.run_spec)
    profile = run_spec.profile
    run_pool = profile.pool_name
    if run_pool is None:
        run_pool = pool.name

    # pool capacity

    pool_instances = await get_pool_instances(session, project_model, run_pool)
    relevant_instances = filter_pool_instances(
        pool_instances, profile, run_spec.configuration.resources, status=InstanceStatus.READY
    )

    if relevant_instances:
        sorted_instances = sorted(relevant_instances, key=lambda instance: instance.name)
        instance = sorted_instances[0]

        # need lock
        instance.status = InstanceStatus.BUSY
        instance.job = job_model

        logger.info(*job_log("now is provisioning", job_model))
        job_model.job_provisioning_data = instance.job_provisioning_data
        job_model.status = JobStatus.PROVISIONING
        job_model.last_processed_at = common_utils.get_current_datetime()

        await session.commit()

        return

    run = run_model_to_run(run_model)
    job = run.jobs[job_model.job_num]

    if profile.creation_policy == CreationPolicy.REUSE:
        logger.debug(*job_log("reuse instance failed", job_model))
        if job.is_retry_active():
            logger.debug(*job_log("now is pending because retry is active", job_model))
            job_model.status = JobStatus.PENDING
        else:
            job_model.status = JobStatus.FAILED
            job_model.error_code = JobErrorCode.FAILED_TO_START_DUE_TO_NO_CAPACITY
        job_model.last_processed_at = common_utils.get_current_datetime()
        await session.commit()
        return

    # create a new cloud instance
    backends = await backends_services.get_project_backends(project=run_model.project)

    # TODO: create VM (backend.compute().create_instance)
    job_provisioning_data, offer = await _run_job(
        job_model=job_model,
        run=run,
        job=job,
        backends=backends,
        project_ssh_public_key=project_model.ssh_public_key,
        project_ssh_private_key=project_model.ssh_private_key,
    )
    if job_provisioning_data is not None and offer is not None:
        logger.info(*job_log("now is provisioning", job_model))

        job_model.job_provisioning_data = job_provisioning_data.json()
        job_model.status = JobStatus.PROVISIONING

        im = InstanceModel(
            name=job.job_spec.job_name,  # TODO: make new name
            project=project_model,
            pool=pool,
            created_at=common_utils.get_current_datetime(),
            started_at=common_utils.get_current_datetime(),
            status=InstanceStatus.BUSY,
            job_provisioning_data=job_provisioning_data.json(),
            offer=offer.json(),
            termination_policy=profile.termination_policy,
            termination_idle_time=profile.termination_idle_time,
            job=job_model,
            backend=offer.backend,
            price=offer.price,
            region=offer.region,
        )
        session.add(im)

    else:
        logger.debug(*job_log("provisioning failed", job_model))
        if job.is_retry_active():
            logger.debug(*job_log("now is pending because retry is active", job_model))
            job_model.status = JobStatus.PENDING
        else:
            job_model.status = JobStatus.FAILED
            job_model.error_code = JobErrorCode.FAILED_TO_START_DUE_TO_NO_CAPACITY
    job_model.last_processed_at = common_utils.get_current_datetime()
    await session.commit()


async def _run_job(
    job_model: JobModel,
    run: Run,
    job: Job,
    backends: List[Backend],
    project_ssh_public_key: str,
    project_ssh_private_key: str,
) -> Tuple[Optional[JobProvisioningData], Optional[InstanceOfferWithAvailability]]:
    if run.run_spec.profile.backends is not None:
        backends = [b for b in backends if b.TYPE in run.run_spec.profile.backends]

    try:
        requirements = job.job_spec.requirements
        offers = await backends_services.get_instance_offers(
            backends, requirements, exclude_not_available=True
        )
    except BackendError as e:
        logger.warning(*job_log("failed to get instance offers: %s", job_model, repr(e)))
<<<<<<< HEAD
        return (None, None)

    for backend, offer in offers:
=======
        return None
    # Limit number of offers tried to prevent long-running processing
    # in case all offers fail.
    for backend, offer in offers[:15]:
>>>>>>> dc0a4727
        logger.debug(
            *job_log(
                "trying %s in %s/%s for $%0.4f per hour",
                job_model,
                offer.instance.name,
                offer.backend.value,
                offer.region,
                offer.price,
            )
        )
        try:
            launched_instance_info: LaunchedInstanceInfo = await run_async(
                backend.compute().run_job,
                run,
                job,
                offer,
                project_ssh_public_key,
                project_ssh_private_key,
            )
        except BackendError as e:
            logger.warning(
                *job_log(
                    "%s launch in %s/%s failed: %s",
                    job_model,
                    offer.instance.name,
                    offer.backend.value,
                    offer.region,
                    repr(e),
                )
            )
            continue
        else:
            job_provisioning_data = JobProvisioningData(
                backend=backend.TYPE,
                instance_type=offer.instance,
                instance_id=launched_instance_info.instance_id,
                hostname=launched_instance_info.ip_address,
                region=launched_instance_info.region,
                price=offer.price,
                username=launched_instance_info.username,
                ssh_port=launched_instance_info.ssh_port,
                dockerized=launched_instance_info.dockerized,
                ssh_proxy=launched_instance_info.ssh_proxy,
                backend_data=launched_instance_info.backend_data,
            )

            return (job_provisioning_data, offer)
    return (None, None)<|MERGE_RESOLUTION|>--- conflicted
+++ resolved
@@ -220,16 +220,11 @@
         )
     except BackendError as e:
         logger.warning(*job_log("failed to get instance offers: %s", job_model, repr(e)))
-<<<<<<< HEAD
         return (None, None)
 
-    for backend, offer in offers:
-=======
-        return None
     # Limit number of offers tried to prevent long-running processing
     # in case all offers fail.
     for backend, offer in offers[:15]:
->>>>>>> dc0a4727
         logger.debug(
             *job_log(
                 "trying %s in %s/%s for $%0.4f per hour",
