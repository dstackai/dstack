import asyncio
from typing import List, Optional, Tuple
from uuid import UUID

from sqlalchemy import select
from sqlalchemy.ext.asyncio import AsyncSession
<<<<<<< HEAD
from sqlalchemy.orm import joinedload, noload
=======
from sqlalchemy.orm import joinedload
>>>>>>> 8dba2c4b

from dstack._internal.core.backends.base import Backend
from dstack._internal.core.errors import BackendError
from dstack._internal.core.models.instances import LaunchedInstanceInfo
from dstack._internal.core.models.runs import (
    Job,
    JobErrorCode,
    JobProvisioningData,
    JobStatus,
    Run,
)
<<<<<<< HEAD
from dstack._internal.server.db import get_session_ctx, session_decorator
=======
from dstack._internal.server.db import get_session_ctx
>>>>>>> 8dba2c4b
from dstack._internal.server.models import JobModel, RunModel
from dstack._internal.server.services import backends as backends_services
from dstack._internal.server.services.runs import run_model_to_run
from dstack._internal.server.utils.common import run_async
from dstack._internal.utils import common as common_utils
from dstack._internal.utils.logging import get_logger

logger = get_logger(__name__)


_PROCESSING_JOBS_LOCK = asyncio.Lock()
_PROCESSING_JOBS_IDS = set()


async def process_submitted_jobs():
    async with get_session_ctx() as session:
        async with _PROCESSING_JOBS_LOCK:
            res = await session.execute(
                select(JobModel)
                .where(
                    JobModel.status == JobStatus.SUBMITTED,
                    JobModel.id.not_in(_PROCESSING_JOBS_IDS),
                )
                .limit(1)  # TODO process multiple at once
            )
            job_model = res.scalar()
            if job_model is None:
                return

            _PROCESSING_JOBS_IDS.add(job_model.id)

    try:
        await _process_job(job_id=job_model.id)
    finally:
        async with _PROCESSING_JOBS_LOCK:
            _PROCESSING_JOBS_IDS.remove(job_model.id)


async def _process_job(job_id: UUID):
    async with get_session_ctx() as session:
        res = await session.execute(
            select(JobModel)
            .where(JobModel.id == job_id)
            .options(joinedload(JobModel.run).joinedload(RunModel.project))
            .options(joinedload(JobModel.run).joinedload(RunModel.user))
        )
        job_model = res.scalar_one()
        await _process_submitted_job(
            session=session,
            job_model=job_model,
        )


async def _process_submitted_job(session: AsyncSession, job_model: JobModel):
    logger.debug("Provisioning job %s", job_model.job_name)
    run_model = job_model.run
<<<<<<< HEAD
    run = run_model_to_run(run_model, include_job_submissions=False)
    job = run.jobs[job_model.job_num]
    backends = await backends_services.get_project_backends(project=run_model.project)
    job_provisioning_data = await _run_job(run=run, job=job, backends=backends)
=======
    project_model = run_model.project
    run = run_model_to_run(run_model, include_job_submissions=False)
    job = run.jobs[job_model.job_num]
    backends = await backends_services.get_project_backends(project=run_model.project)
    job_provisioning_data = await _run_job(
        run=run,
        job=job,
        backends=backends,
        project_ssh_public_key=project_model.ssh_public_key,
    )
>>>>>>> 8dba2c4b
    if job_provisioning_data is not None:
        logger.debug("Provisioning job %s succeded", job_model.job_name)
        job_model.job_provisioning_data = job_provisioning_data.json()
        job_model.status = JobStatus.PROVISIONING
    else:
        # TODO resubmit
        logger.debug("Provisioning job %s failed", job_model.job_name)
        job_model.status = JobStatus.FAILED
        job_model.error_code = JobErrorCode.FAILED_TO_START_DUE_TO_NO_CAPACITY
    job_model.last_processed_at = common_utils.get_current_datetime()
    await session.commit()


<<<<<<< HEAD
async def _run_job(run: Run, job: Job, backends: List[Backend]) -> Optional[JobProvisioningData]:
=======
async def _run_job(
    run: Run,
    job: Job,
    backends: List[Backend],
    project_ssh_public_key: str,
) -> Optional[JobProvisioningData]:
>>>>>>> 8dba2c4b
    candidates = await backends_services.get_instance_candidates(
        backends, job, exclude_not_available=True
    )
    for backend, offer in candidates:
        logger.info(
            "Trying %s in %s/%s for $%0.4f per hour",
            offer.instance.name,
            backend.TYPE,
            offer.region,
            offer.price,
        )
        try:
            launched_instance_info: LaunchedInstanceInfo = await run_async(
                backend.compute().run_job,
                run,
                job,
                offer,
                project_ssh_public_key,
            )
        except BackendError as e:
<<<<<<< HEAD
            logger.debug("Running job failed: %s", e)
=======
            logger.debug("Instance launch failed: %s", e)
>>>>>>> 8dba2c4b
            continue
        else:
            return JobProvisioningData(
                hostname=launched_instance_info.ip_address,
                instance_type=offer.instance,
                instance_id=launched_instance_info.instance_id,
                region=launched_instance_info.region,
                price=offer.price,
            )
    return None<|MERGE_RESOLUTION|>--- conflicted
+++ resolved
@@ -4,11 +4,7 @@
 
 from sqlalchemy import select
 from sqlalchemy.ext.asyncio import AsyncSession
-<<<<<<< HEAD
-from sqlalchemy.orm import joinedload, noload
-=======
 from sqlalchemy.orm import joinedload
->>>>>>> 8dba2c4b
 
 from dstack._internal.core.backends.base import Backend
 from dstack._internal.core.errors import BackendError
@@ -20,11 +16,7 @@
     JobStatus,
     Run,
 )
-<<<<<<< HEAD
-from dstack._internal.server.db import get_session_ctx, session_decorator
-=======
 from dstack._internal.server.db import get_session_ctx
->>>>>>> 8dba2c4b
 from dstack._internal.server.models import JobModel, RunModel
 from dstack._internal.server.services import backends as backends_services
 from dstack._internal.server.services.runs import run_model_to_run
@@ -81,12 +73,6 @@
 async def _process_submitted_job(session: AsyncSession, job_model: JobModel):
     logger.debug("Provisioning job %s", job_model.job_name)
     run_model = job_model.run
-<<<<<<< HEAD
-    run = run_model_to_run(run_model, include_job_submissions=False)
-    job = run.jobs[job_model.job_num]
-    backends = await backends_services.get_project_backends(project=run_model.project)
-    job_provisioning_data = await _run_job(run=run, job=job, backends=backends)
-=======
     project_model = run_model.project
     run = run_model_to_run(run_model, include_job_submissions=False)
     job = run.jobs[job_model.job_num]
@@ -97,7 +83,6 @@
         backends=backends,
         project_ssh_public_key=project_model.ssh_public_key,
     )
->>>>>>> 8dba2c4b
     if job_provisioning_data is not None:
         logger.debug("Provisioning job %s succeded", job_model.job_name)
         job_model.job_provisioning_data = job_provisioning_data.json()
@@ -111,16 +96,12 @@
     await session.commit()
 
 
-<<<<<<< HEAD
-async def _run_job(run: Run, job: Job, backends: List[Backend]) -> Optional[JobProvisioningData]:
-=======
 async def _run_job(
     run: Run,
     job: Job,
     backends: List[Backend],
     project_ssh_public_key: str,
 ) -> Optional[JobProvisioningData]:
->>>>>>> 8dba2c4b
     candidates = await backends_services.get_instance_candidates(
         backends, job, exclude_not_available=True
     )
@@ -141,11 +122,7 @@
                 project_ssh_public_key,
             )
         except BackendError as e:
-<<<<<<< HEAD
-            logger.debug("Running job failed: %s", e)
-=======
             logger.debug("Instance launch failed: %s", e)
->>>>>>> 8dba2c4b
             continue
         else:
             return JobProvisioningData(
