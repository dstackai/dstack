import asyncio
from typing import List, Optional, Tuple
from uuid import UUID

from sqlalchemy import select
from sqlalchemy.ext.asyncio import AsyncSession
from sqlalchemy.orm import joinedload, noload

import dstack._internal.utils.common
from dstack._internal.core.backends.base import Backend
from dstack._internal.core.errors import BackendError
from dstack._internal.core.models.instances import LaunchedInstanceInfo
from dstack._internal.core.models.runs import (
    Job,
    JobErrorCode,
    JobProvisioningData,
    JobStatus,
    Run,
)
from dstack._internal.server.db import get_session_ctx, session_decorator
from dstack._internal.server.models import JobModel, RunModel
from dstack._internal.server.services import backends as backends_services
from dstack._internal.server.services.runs import run_model_to_run
from dstack._internal.server.utils.common import run_async
from dstack._internal.utils.logging import get_logger

logger = get_logger(__name__)


_PROCESSING_JOBS_LOCK = asyncio.Lock()
_PROCESSING_JOBS_IDS = set()


async def process_submitted_jobs():
    async with get_session_ctx() as session:
        async with _PROCESSING_JOBS_LOCK:
            res = await session.execute(
                select(JobModel)
                .where(
                    JobModel.status == JobStatus.SUBMITTED,
                    JobModel.id.not_in(_PROCESSING_JOBS_IDS),
                )
                .limit(1)  # TODO process multiple at once
            )
            job_model = res.scalar()
            if job_model is None:
                return

            _PROCESSING_JOBS_IDS.add(job_model.id)

    try:
        await _process_job(job_id=job_model.id)
    finally:
        async with _PROCESSING_JOBS_LOCK:
            _PROCESSING_JOBS_IDS.remove(job_model.id)


async def _process_job(job_id: UUID):
    async with get_session_ctx() as session:
        res = await session.execute(
            select(JobModel)
            .where(JobModel.id == job_id)
            .options(joinedload(JobModel.run).joinedload(RunModel.project))
            .options(joinedload(JobModel.run).joinedload(RunModel.user))
        )
        job_model = res.scalar_one()
        await _process_submitted_job(
            session=session,
            job_model=job_model,
        )


async def _process_submitted_job(session: AsyncSession, job_model: JobModel):
    run_model = job_model.run
    run = run_model_to_run(run_model, include_job_submissions=False)
    job = run.jobs[job_model.job_num]
    backends = await backends_services.get_project_backends(project=run_model.project)
    job_provisioning_data = await _run_job(run=run, job=job, backends=backends)
    if job_provisioning_data is not None:
        job_model.job_provisioning_data = job_provisioning_data.json()
        job_model.status = JobStatus.PROVISIONING
    else:
        # TODO resubmit
        job_model.status = JobStatus.FAILED
        job_model.error_code = JobErrorCode.FAILED_TO_START_DUE_TO_NO_CAPACITY
    job_model.last_processed_at = dstack._internal.utils.common.get_current_datetime()
    await session.commit()


async def _run_job(run: Run, job: Job, backends: List[Backend]) -> Optional[JobProvisioningData]:
    candidates = await backends_services.get_instance_candidates(
        backends, job, exclude_not_available=True
    )
    for backend, offer in candidates:
        logger.info(
            "Trying %s in %s/%s for $%0.4f per hour",
            offer.instance.name,
            backend.TYPE,
            offer.region,
            offer.price,
        )
        try:
            launched_instance_info: LaunchedInstanceInfo = await run_async(
                backend.compute().run_job,
                run,
                job,
                offer,
            )
        except BackendError:
            continue
        else:
            return JobProvisioningData(
<<<<<<< HEAD
                hostname=launched_instance_info.hostname,
=======
                hostname=launched_instance_info.ip_address,
>>>>>>> 1d4318c6
                instance_type=offer.instance,
                instance_id=launched_instance_info.instance_id,
                region=launched_instance_info.region,
                price=offer.price,
            )
    return None<|MERGE_RESOLUTION|>--- conflicted
+++ resolved
@@ -110,11 +110,7 @@
             continue
         else:
             return JobProvisioningData(
-<<<<<<< HEAD
-                hostname=launched_instance_info.hostname,
-=======
                 hostname=launched_instance_info.ip_address,
->>>>>>> 1d4318c6
                 instance_type=offer.instance,
                 instance_id=launched_instance_info.instance_id,
                 region=launched_instance_info.region,
