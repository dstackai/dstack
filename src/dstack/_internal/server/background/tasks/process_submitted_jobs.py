import asyncio
import itertools
import math
import uuid
from datetime import datetime, timedelta
from typing import List, Optional, Tuple

from sqlalchemy import and_, not_, or_, select
from sqlalchemy.ext.asyncio import AsyncSession
from sqlalchemy.orm import contains_eager, joinedload, load_only, noload, selectinload

from dstack._internal.core.backends.base.backend import Backend
from dstack._internal.core.backends.base.compute import ComputeWithVolumeSupport
from dstack._internal.core.errors import BackendError, ServerClientError
from dstack._internal.core.models.common import NetworkMode
from dstack._internal.core.models.fleets import (
    Fleet,
    FleetConfiguration,
    FleetNodesSpec,
    FleetSpec,
    FleetStatus,
    InstanceGroupPlacement,
)
from dstack._internal.core.models.instances import InstanceOfferWithAvailability, InstanceStatus
from dstack._internal.core.models.profiles import (
    DEFAULT_RUN_TERMINATION_IDLE_TIME,
    CreationPolicy,
    TerminationPolicy,
)
from dstack._internal.core.models.resources import Memory
from dstack._internal.core.models.runs import (
    Job,
    JobProvisioningData,
    JobRuntimeData,
    JobStatus,
    JobTerminationReason,
    Run,
    RunSpec,
)
from dstack._internal.core.models.volumes import Volume
from dstack._internal.core.services.profiles import get_termination
from dstack._internal.server import settings
from dstack._internal.server.db import get_db, get_session_ctx
from dstack._internal.server.models import (
    FleetModel,
    InstanceModel,
    JobModel,
    ProjectModel,
    RunModel,
    UserModel,
    VolumeAttachmentModel,
    VolumeModel,
)
from dstack._internal.server.services.backends import get_project_backend_by_type_or_error
from dstack._internal.server.services.fleets import (
    fleet_model_to_fleet,
    get_fleet_requirements,
    get_next_instance_num,
)
from dstack._internal.server.services.instances import (
    filter_pool_instances,
    get_instance_offer,
    get_instance_provisioning_data,
    get_shared_pool_instances_with_offers,
)
from dstack._internal.server.services.jobs import (
    check_can_attach_job_volumes,
    find_job,
    get_instances_ids_with_detaching_volumes,
    get_job_configured_volume_models,
    get_job_configured_volumes,
    get_job_runtime_data,
)
from dstack._internal.server.services.locking import get_locker
from dstack._internal.server.services.logging import fmt
from dstack._internal.server.services.offers import get_offers_by_requirements
from dstack._internal.server.services.requirements.combine import (
    combine_fleet_and_run_profiles,
    combine_fleet_and_run_requirements,
)
from dstack._internal.server.services.runs import (
    check_run_spec_requires_instance_mounts,
    run_model_to_run,
)
from dstack._internal.server.services.volumes import (
    volume_model_to_volume,
)
from dstack._internal.server.utils import sentry_utils
from dstack._internal.utils import common as common_utils
from dstack._internal.utils.logging import get_logger

logger = get_logger(__name__)


# Track when we last processed a job.
# This is needed for a trick:
# If no tasks were processed recently, we force batch_size 1.
# If there are lots of runs/jobs with same offers submitted,
# we warm up the cache instead of requesting the offers concurrently.
# Mostly useful when runs are submitted via API without getting run plan first.
BATCH_SIZE_RESET_TIMEOUT = timedelta(minutes=2)
last_processed_at: Optional[datetime] = None


async def process_submitted_jobs(batch_size: int = 1):
    tasks = []
    effective_batch_size = _get_effective_batch_size(batch_size)
    for _ in range(effective_batch_size):
        tasks.append(_process_next_submitted_job())
    await asyncio.gather(*tasks)


def _get_effective_batch_size(batch_size: int) -> int:
    if (
        last_processed_at is None
        or last_processed_at < common_utils.get_current_datetime() - BATCH_SIZE_RESET_TIMEOUT
    ):
        return 1
    return batch_size


@sentry_utils.instrument_background_task
async def _process_next_submitted_job():
    lock, lockset = get_locker(get_db().dialect_name).get_lockset(JobModel.__tablename__)
    async with get_session_ctx() as session:
        async with lock:
            res = await session.execute(
                select(JobModel)
                .join(JobModel.run)
                .where(
                    JobModel.status == JobStatus.SUBMITTED,
                    JobModel.id.not_in(lockset),
                )
                .options(load_only(JobModel.id))
                # Jobs are process in FIFO sorted by priority globally,
                # thus runs from different projects can "overtake" each other by using higher priorities.
                # That's not a big problem as long as projects do not compete for the same compute resources.
                # Jobs with lower priorities from other projects will be processed without major lag
                # as long as new higher priority runs are not constantly submitted.
                # TODO: Consider processing jobs from different projects fairly/round-robin
                # Fully fair processing can be tricky to implement via the current DB queue as
                # there can be many projects and we are limited by the max DB connections.
                .order_by(RunModel.priority.desc(), JobModel.last_processed_at.asc())
                .limit(1)
                .with_for_update(
                    skip_locked=True,
                    key_share=True,
                    # Do not lock joined run, only job.
                    # Locking run here may cause deadlock.
                    of=JobModel,
                )
            )
            job_model = res.scalar()
            if job_model is None:
                return
            lockset.add(job_model.id)
        job_model_id = job_model.id
        try:
            await _process_submitted_job(session=session, job_model=job_model)
        finally:
            lockset.difference_update([job_model_id])
        global last_processed_at
        last_processed_at = common_utils.get_current_datetime()


async def _process_submitted_job(session: AsyncSession, job_model: JobModel):
    # Refetch to load related attributes.
    res = await session.execute(
        select(JobModel)
        .where(JobModel.id == job_model.id)
        .options(joinedload(JobModel.instance))
        .options(joinedload(JobModel.fleet).joinedload(FleetModel.instances))
    )
    job_model = res.unique().scalar_one()
    res = await session.execute(
        select(RunModel)
        .where(RunModel.id == job_model.run_id)
        .options(joinedload(RunModel.project).joinedload(ProjectModel.backends))
        .options(joinedload(RunModel.user).load_only(UserModel.name))
        .options(joinedload(RunModel.fleet).joinedload(FleetModel.instances))
    )
    run_model = res.unique().scalar_one()
    logger.debug("%s: provisioning has started", fmt(job_model))

    project = run_model.project
    run = run_model_to_run(run_model)
    run_spec = run.run_spec
    profile = run_spec.merged_profile
    job = find_job(run.jobs, job_model.replica_num, job_model.job_num)
    multinode = job.job_spec.jobs_per_replica > 1

    # Master job chooses fleet for the run.
    # Due to two-step processing, it's saved to job_model.fleet.
    # Other jobs just inherit fleet from run_model.fleet.
    # If master job chooses no fleet, the new fleet will be created.
    fleet_model = run_model.fleet or job_model.fleet

    master_job = find_job(run.jobs, job_model.replica_num, 0)
    master_job_provisioning_data = None
    if job.job_spec.job_num != 0:
        if master_job.job_submissions[-1].job_provisioning_data is None:
            logger.debug("%s: waiting for master job to be provisioned", fmt(job_model))
            job_model.last_processed_at = common_utils.get_current_datetime()
            await session.commit()
            return
        master_job_provisioning_data = JobProvisioningData.__response__.parse_obj(
            master_job.job_submissions[-1].job_provisioning_data
        )
    if job.job_spec.job_num != 0 or job.job_spec.replica_num != 0:
        if run_model.fleet_id is None:
            logger.debug("%s: waiting for the run to be assigned to the fleet", fmt(job_model))
            job_model.last_processed_at = common_utils.get_current_datetime()
            await session.commit()
            return
    try:
        volume_models = await get_job_configured_volume_models(
            session=session,
            project=project,
            run_spec=run_spec,
            job_num=job.job_spec.job_num,
            job_spec=job.job_spec,
        )
        volumes = await get_job_configured_volumes(
            session=session,
            project=project,
            run_spec=run_spec,
            job_num=job.job_spec.job_num,
            job_spec=job.job_spec,
        )
        check_can_attach_job_volumes(volumes)
    except ServerClientError as e:
        logger.warning("%s: failed to prepare run volumes: %s", fmt(job_model), repr(e))
        job_model.status = JobStatus.TERMINATING
        job_model.termination_reason = JobTerminationReason.VOLUME_ERROR
        job_model.termination_reason_message = e.msg
        job_model.last_processed_at = common_utils.get_current_datetime()
        await session.commit()
        return

    # Submitted jobs processing happens in two steps (transactions).
    # First, the jobs gets an instance assigned (or no instance).
    # Then, the job runs on the assigned instance or a new instance is provisioned.
    # This is needed to avoid holding instances lock for a long time.
    if not job_model.instance_assigned:
        # If another job freed the instance but is still trying to detach volumes,
        # do not provision on it to prevent attaching volumes that are currently detaching.
        detaching_instances_ids = await get_instances_ids_with_detaching_volumes(session)

        fleet_filters = [
            FleetModel.project_id == project.id,
            FleetModel.deleted == False,
        ]
        if run_model.fleet is not None:
            fleet_filters.append(FleetModel.id == run_model.fleet_id)
        if run_spec.merged_profile.fleets is not None:
            fleet_filters.append(FleetModel.name.in_(run_spec.merged_profile.fleets))

        instance_filters = [
            InstanceModel.deleted == False,
            InstanceModel.total_blocks > InstanceModel.busy_blocks,
            InstanceModel.id.not_in(detaching_instances_ids),
        ]

        fleet_models_with_instances, fleet_models_without_instances = await _select_fleet_models(
            session=session,
            fleet_filters=fleet_filters,
            instance_filters=instance_filters,
        )
        instances_ids = sorted(
            itertools.chain.from_iterable(
                [i.id for i in f.instances] for f in fleet_models_with_instances
            )
        )
        if get_db().dialect_name == "sqlite":
            # Start new transaction to see committed changes after lock
            await session.commit()

        async with get_locker(get_db().dialect_name).lock_ctx(
            InstanceModel.__tablename__, instances_ids
        ):
            if get_db().dialect_name == "sqlite":
                fleets_with_instances_ids = [f.id for f in fleet_models_with_instances]
                fleet_models_with_instances = await _refetch_fleet_models_with_instances(
                    session=session,
                    fleets_ids=fleets_with_instances_ids,
                    instances_ids=instances_ids,
                    fleet_filters=fleet_filters,
                    instance_filters=instance_filters,
                )
            fleet_models = fleet_models_with_instances + fleet_models_without_instances
            fleet_model, fleet_instances_with_offers = _find_optimal_fleet_with_offers(
                fleet_models=fleet_models,
                run_model=run_model,
                run_spec=run.run_spec,
                job=job,
                master_job_provisioning_data=master_job_provisioning_data,
                volumes=volumes,
            )
            if fleet_model is None and run_spec.merged_profile.fleets is not None:
                # Run cannot create new fleets when fleets are specified
                logger.debug("%s: failed to use specified fleets", fmt(job_model))
                job_model.status = JobStatus.TERMINATING
                job_model.termination_reason = (
                    JobTerminationReason.FAILED_TO_START_DUE_TO_NO_CAPACITY
                )
                job_model.last_processed_at = common_utils.get_current_datetime()
                await session.commit()
                return
            instance = await _assign_job_to_fleet_instance(
                session=session,
                instances_with_offers=fleet_instances_with_offers,
                job_model=job_model,
                multinode=multinode,
            )
            job_model.fleet = fleet_model
            job_model.instance_assigned = True
            job_model.last_processed_at = common_utils.get_current_datetime()
            if len(instances_ids) > 0:
                await session.commit()
                return
            # If no instances were locked, we can proceed in the same transaction.

    if job_model.instance is not None:
        res = await session.execute(
            select(InstanceModel)
            .where(InstanceModel.id == job_model.instance.id)
            .options(selectinload(InstanceModel.volume_attachments))
            .execution_options(populate_existing=True)
        )
        instance = res.unique().scalar_one()
        job_model.status = JobStatus.PROVISIONING
    else:
        # Assigned no instance, create a new one
        if profile.creation_policy == CreationPolicy.REUSE:
            logger.debug("%s: reuse instance failed", fmt(job_model))
            job_model.status = JobStatus.TERMINATING
            job_model.termination_reason = JobTerminationReason.FAILED_TO_START_DUE_TO_NO_CAPACITY
            job_model.last_processed_at = common_utils.get_current_datetime()
            await session.commit()
            return

        # Create a new cloud instance
        run_job_result = await _run_job_on_new_instance(
            project=project,
            fleet_model=fleet_model,
            job_model=job_model,
            run=run,
            job=job,
            project_ssh_public_key=project.ssh_public_key,
            project_ssh_private_key=project.ssh_private_key,
            master_job_provisioning_data=master_job_provisioning_data,
            volumes=volumes,
        )
        if run_job_result is None:
            logger.debug("%s: provisioning failed", fmt(job_model))
            job_model.status = JobStatus.TERMINATING
            job_model.termination_reason = JobTerminationReason.FAILED_TO_START_DUE_TO_NO_CAPACITY
            job_model.last_processed_at = common_utils.get_current_datetime()
            await session.commit()
            return

        logger.info("%s: now is provisioning a new instance", fmt(job_model))
        job_provisioning_data, offer = run_job_result
        job_model.job_provisioning_data = job_provisioning_data.json()
        job_model.status = JobStatus.PROVISIONING
        if fleet_model is None:
            fleet_model = _create_fleet_model_for_job(
                project=project,
                run=run,
            )
        # FIXME: Fleet is not locked which may lead to duplicate instance_num.
        # This is currently hard to fix without locking the fleet for entire provisioning duration.
        # Processing should be done in multiple steps so that
        # InstanceModel is created before provisioning.
        instance_num = await _get_next_instance_num(
            session=session,
            fleet_model=fleet_model,
        )
        instance = _create_instance_model_for_job(
            project=project,
            fleet_model=fleet_model,
            run_spec=run_spec,
            job_model=job_model,
            job=job,
            job_provisioning_data=job_provisioning_data,
            offer=offer,
            instance_num=instance_num,
        )
<<<<<<< HEAD
        job_model.job_runtime_data = _prepare_job_runtime_data(offer, multinode).json()
=======
        job_model.job_runtime_data = _prepare_job_runtime_data(offer).json()
        # Both this task and process_fleets can add instances to fleets.
        # TODO: Ensure this does not violate nodes.max when it's enforced.
>>>>>>> a4ae127a
        instance.fleet_id = fleet_model.id
        logger.info(
            "The job %s created the new instance %s",
            job_model.job_name,
            instance.name,
            extra={
                "instance_name": instance.name,
                "instance_status": InstanceStatus.PROVISIONING.value,
            },
        )
        session.add(instance)
        session.add(fleet_model)
        job_model.used_instance_id = instance.id

    volumes_ids = sorted([v.id for vs in volume_models for v in vs])
    # TODO: lock instances for attaching volumes?
    # Take lock to prevent attaching volumes that are to be deleted.
    # If the volume was deleted before the lock, the volume will fail to attach and the job will fail.
    await session.execute(
        select(VolumeModel)
        .where(VolumeModel.id.in_(volumes_ids))
        .options(joinedload(VolumeModel.user).load_only(UserModel.name))
        .order_by(VolumeModel.id)  # take locks in order
        .with_for_update(key_share=True, of=VolumeModel)
    )
    async with get_locker(get_db().dialect_name).lock_ctx(VolumeModel.__tablename__, volumes_ids):
        if len(volume_models) > 0:
            await _attach_volumes(
                session=session,
                project=project,
                job_model=job_model,
                instance=instance,
                volume_models=volume_models,
            )
        job_model.last_processed_at = common_utils.get_current_datetime()
        await session.commit()


async def _select_fleet_models(
    session: AsyncSession, fleet_filters: list, instance_filters: list
) -> tuple[list[FleetModel], list[FleetModel]]:
    # Selecting fleets in two queries since Postgres does not allow
    # locking nullable side of an outer join. So, first lock instances with inner join.
    # Then select left out fleets without instances.
    res = await session.execute(
        select(FleetModel)
        .join(FleetModel.instances)
        .where(*fleet_filters)
        .where(*instance_filters)
        .options(contains_eager(FleetModel.instances))
        .order_by(InstanceModel.id)  # take locks in order
        .with_for_update(key_share=True, of=InstanceModel)
    )
    fleet_models_with_instances = list(res.unique().scalars().all())
    fleet_models_with_instances_ids = [f.id for f in fleet_models_with_instances]
    res = await session.execute(
        select(FleetModel)
        .outerjoin(FleetModel.instances)
        .where(
            *fleet_filters,
            FleetModel.id.not_in(fleet_models_with_instances_ids),
        )
        .where(
            or_(
                InstanceModel.id.is_(None),
                not_(and_(*instance_filters)),
            )
        )
        # Load empty list of instances so that downstream code
        # knows this fleet has no instances eligible for offers.
        .options(noload(FleetModel.instances))
    )
    fleet_models_without_instances = list(res.unique().scalars().all())
    return fleet_models_with_instances, fleet_models_without_instances


async def _refetch_fleet_models_with_instances(
    session: AsyncSession,
    fleets_ids: list[uuid.UUID],
    instances_ids: list[uuid.UUID],
    fleet_filters: list,
    instance_filters: list,
) -> list[FleetModel]:
    res = await session.execute(
        select(FleetModel)
        .outerjoin(FleetModel.instances)
        .where(
            FleetModel.id.in_(fleets_ids),
            *fleet_filters,
        )
        .where(
            InstanceModel.id.in_(instances_ids),
            *instance_filters,
        )
        .options(contains_eager(FleetModel.instances))
        .execution_options(populate_existing=True)
    )
    fleet_models = list(res.unique().scalars().all())
    return fleet_models


def _find_optimal_fleet_with_offers(
    fleet_models: list[FleetModel],
    run_model: RunModel,
    run_spec: RunSpec,
    job: Job,
    master_job_provisioning_data: Optional[JobProvisioningData],
    volumes: Optional[list[list[Volume]]],
) -> tuple[Optional[FleetModel], list[tuple[InstanceModel, InstanceOfferWithAvailability]]]:
    if run_model.fleet is not None:
        # Using the fleet that was already chosen by the master job
        fleet_instances_with_offers = _get_fleet_instances_with_offers(
            fleet_model=run_model.fleet,
            run_spec=run_spec,
            job=job,
            master_job_provisioning_data=master_job_provisioning_data,
            volumes=volumes,
        )
        return run_model.fleet, fleet_instances_with_offers

    if len(fleet_models) == 0:
        return None, []

    nodes_required_num = _get_nodes_required_num_for_run(run_spec)
    # The current strategy is to first consider fleets that can accommodate
    # the run without additional provisioning and choose the one with the cheapest offer.
    # Fallback to fleet with the cheapest offer among all fleets with offers.
    candidate_fleets_with_offers: list[
        tuple[
            Optional[FleetModel],
            list[tuple[InstanceModel, InstanceOfferWithAvailability]],
            int,
            tuple[int, float],
        ]
    ] = []
    for candidate_fleet_model in fleet_models:
        fleet_instances_with_offers = _get_fleet_instances_with_offers(
            fleet_model=candidate_fleet_model,
            run_spec=run_spec,
            job=job,
            master_job_provisioning_data=master_job_provisioning_data,
            volumes=volumes,
        )
        fleet_available_offers = [
            o for _, o in fleet_instances_with_offers if o.availability.is_available()
        ]
        fleet_has_available_capacity = nodes_required_num <= len(fleet_available_offers)
        fleet_cheapest_offer = math.inf
        if len(fleet_available_offers) > 0:
            fleet_cheapest_offer = fleet_available_offers[0].price
        fleet_priority = (not fleet_has_available_capacity, fleet_cheapest_offer)
        candidate_fleets_with_offers.append(
            (
                candidate_fleet_model,
                fleet_instances_with_offers,
                len(fleet_available_offers),
                fleet_priority,
            )
        )
    if run_spec.merged_profile.fleets is None and all(
        t[2] == 0 for t in candidate_fleets_with_offers
    ):
        # If fleets are not specified and no fleets have available offers, create a new fleet.
        # This is for compatibility with non-fleet-first UX when runs created new fleets
        # if there are no instances to reuse.
        return None, []
    candidate_fleets_with_offers.sort(key=lambda t: t[-1])
    return candidate_fleets_with_offers[0][:2]


def _get_nodes_required_num_for_run(run_spec: RunSpec) -> int:
    nodes_required_num = 1
    if run_spec.configuration.type == "task":
        nodes_required_num = run_spec.configuration.nodes
    elif (
        run_spec.configuration.type == "service"
        and run_spec.configuration.replicas.min is not None
    ):
        nodes_required_num = run_spec.configuration.replicas.min
    return nodes_required_num


def _get_fleet_instances_with_offers(
    fleet_model: FleetModel,
    run_spec: RunSpec,
    job: Job,
    master_job_provisioning_data: Optional[JobProvisioningData] = None,
    volumes: Optional[List[List[Volume]]] = None,
) -> list[tuple[InstanceModel, InstanceOfferWithAvailability]]:
    pool_instances = fleet_model.instances
    instances_with_offers: list[tuple[InstanceModel, InstanceOfferWithAvailability]]
    profile = run_spec.merged_profile
    multinode = job.job_spec.jobs_per_replica > 1
    nonshared_instances = filter_pool_instances(
        pool_instances=pool_instances,
        profile=profile,
        requirements=job.job_spec.requirements,
        status=InstanceStatus.IDLE,
        fleet_model=fleet_model,
        multinode=multinode,
        master_job_provisioning_data=master_job_provisioning_data,
        volumes=volumes,
        shared=False,
    )
    instances_with_offers = [
        (instance, common_utils.get_or_error(get_instance_offer(instance)))
        for instance in nonshared_instances
    ]
    shared_instances_with_offers = get_shared_pool_instances_with_offers(
        pool_instances=pool_instances,
        profile=profile,
        requirements=job.job_spec.requirements,
        idle_only=True,
        fleet_model=fleet_model,
        multinode=multinode,
        volumes=volumes,
    )
    instances_with_offers.extend(shared_instances_with_offers)
    instances_with_offers.sort(key=lambda instance_with_offer: instance_with_offer[0].price or 0)
    return instances_with_offers


async def _assign_job_to_fleet_instance(
    session: AsyncSession,
    instances_with_offers: list[tuple[InstanceModel, InstanceOfferWithAvailability]],
    job_model: JobModel,
    multinode: bool,
) -> Optional[InstanceModel]:
    if len(instances_with_offers) == 0:
        return None

    instances_with_offers.sort(key=lambda instance_with_offer: instance_with_offer[0].price or 0)
    instance, offer = instances_with_offers[0]
    # Reload InstanceModel with volume attachments
    res = await session.execute(
        select(InstanceModel)
        .where(InstanceModel.id == instance.id)
        .options(joinedload(InstanceModel.volume_attachments))
    )
    instance = res.unique().scalar_one()
    instance.status = InstanceStatus.BUSY
    instance.busy_blocks += offer.blocks

    logger.info(
        "The job %s switched instance %s status to BUSY",
        job_model.job_name,
        instance.name,
        extra={
            "instance_name": instance.name,
            "instance_status": InstanceStatus.BUSY.value,
        },
    )
    logger.info("%s: now is provisioning on '%s'", fmt(job_model), instance.name)
    job_model.instance = instance
    job_model.used_instance_id = instance.id
    job_model.job_provisioning_data = instance.job_provisioning_data
    job_model.job_runtime_data = _prepare_job_runtime_data(offer, multinode).json()
    return instance


async def _run_job_on_new_instance(
    project: ProjectModel,
    job_model: JobModel,
    run: Run,
    job: Job,
    project_ssh_public_key: str,
    project_ssh_private_key: str,
    master_job_provisioning_data: Optional[JobProvisioningData] = None,
    volumes: Optional[List[List[Volume]]] = None,
    fleet_model: Optional[FleetModel] = None,
) -> Optional[Tuple[JobProvisioningData, InstanceOfferWithAvailability]]:
    if volumes is None:
        volumes = []
    profile = run.run_spec.merged_profile
    requirements = job.job_spec.requirements
    fleet = None
    if fleet_model is not None:
        fleet = fleet_model_to_fleet(fleet_model)
        if not _check_can_create_new_instance_in_fleet(fleet):
            logger.debug(
                "%s: cannot fit new instance into fleet %s", fmt(job_model), fleet_model.name
            )
            return None
        profile = combine_fleet_and_run_profiles(fleet.spec.merged_profile, profile)
        if profile is None:
            logger.debug("%s: cannot combine fleet %s profile", fmt(job_model), fleet_model.name)
            return None
        fleet_requirements = get_fleet_requirements(fleet.spec)
        requirements = combine_fleet_and_run_requirements(fleet_requirements, requirements)
        if requirements is None:
            logger.debug(
                "%s: cannot combine fleet %s requirements", fmt(job_model), fleet_model.name
            )
            return None
        # TODO: Respect fleet provisioning properties such as tags

    multinode = job.job_spec.jobs_per_replica > 1 or (
        fleet is not None and fleet.spec.configuration.placement == InstanceGroupPlacement.CLUSTER
    )
    offers = await get_offers_by_requirements(
        project=project,
        profile=profile,
        requirements=requirements,
        exclude_not_available=True,
        multinode=multinode,
        master_job_provisioning_data=master_job_provisioning_data,
        volumes=volumes,
        privileged=job.job_spec.privileged,
        instance_mounts=check_run_spec_requires_instance_mounts(run.run_spec),
    )
    # Limit number of offers tried to prevent long-running processing
    # in case all offers fail.
    for backend, offer in offers[: settings.MAX_OFFERS_TRIED]:
        logger.debug(
            "%s: trying %s in %s/%s for $%0.4f per hour",
            fmt(job_model),
            offer.instance.name,
            offer.backend.value,
            offer.region,
            offer.price,
        )
        offer_volumes = _get_offer_volumes(volumes, offer)
        try:
            job_provisioning_data = await common_utils.run_async(
                backend.compute().run_job,
                run,
                job,
                offer,
                project_ssh_public_key,
                project_ssh_private_key,
                offer_volumes,
            )
            return job_provisioning_data, offer
        except BackendError as e:
            logger.warning(
                "%s: %s launch in %s/%s failed: %s",
                fmt(job_model),
                offer.instance.name,
                offer.backend.value,
                offer.region,
                repr(e),
            )
            continue
        except Exception:
            logger.exception(
                "%s: got exception when launching %s in %s/%s",
                fmt(job_model),
                offer.instance.name,
                offer.backend.value,
                offer.region,
            )
            continue
    return None


def _check_can_create_new_instance_in_fleet(fleet: Fleet) -> bool:
    if fleet.spec.configuration.ssh_config is not None:
        return False
    # TODO: Respect nodes.max
    # Ensure concurrent provisioning does not violate nodes.max
    # E.g. lock fleet and split instance model creation
    # and instance provisioning into separate transactions.
    return True


def _create_fleet_model_for_job(
    project: ProjectModel,
    run: Run,
) -> FleetModel:
    placement = InstanceGroupPlacement.ANY
    if run.run_spec.configuration.type == "task" and run.run_spec.configuration.nodes > 1:
        placement = InstanceGroupPlacement.CLUSTER
    nodes = _get_nodes_required_num_for_run(run.run_spec)
    spec = FleetSpec(
        configuration=FleetConfiguration(
            name=run.run_spec.run_name,
            placement=placement,
            reservation=run.run_spec.configuration.reservation,
            nodes=FleetNodesSpec(
                min=nodes,
                target=nodes,
                max=None,
            ),
        ),
        profile=run.run_spec.merged_profile,
        autocreated=True,
    )
    fleet_model = FleetModel(
        id=uuid.uuid4(),
        name=run.run_spec.run_name,
        project=project,
        status=FleetStatus.ACTIVE,
        spec=spec.json(),
        instances=[],
    )
    return fleet_model


async def _get_next_instance_num(session: AsyncSession, fleet_model: FleetModel) -> int:
    res = await session.execute(
        select(InstanceModel.instance_num).where(
            InstanceModel.fleet_id == fleet_model.id,
            InstanceModel.deleted.is_(False),
        )
    )
    taken_instance_nums = set(res.scalars().all())
    return get_next_instance_num(taken_instance_nums)


def _create_instance_model_for_job(
    project: ProjectModel,
    fleet_model: FleetModel,
    run_spec: RunSpec,
    job_model: JobModel,
    job: Job,
    job_provisioning_data: JobProvisioningData,
    offer: InstanceOfferWithAvailability,
    instance_num: int,
) -> InstanceModel:
    profile = run_spec.merged_profile
    if not job_provisioning_data.dockerized:
        # terminate vastai/k8s instances immediately
        termination_policy = TerminationPolicy.DESTROY_AFTER_IDLE
        termination_idle_time = 0
    else:
        termination_policy, termination_idle_time = get_termination(
            profile, DEFAULT_RUN_TERMINATION_IDLE_TIME
        )
    instance = InstanceModel(
        id=uuid.uuid4(),
        name=f"{fleet_model.name}-{instance_num}",
        instance_num=instance_num,
        project=project,
        created_at=common_utils.get_current_datetime(),
        started_at=common_utils.get_current_datetime(),
        status=InstanceStatus.PROVISIONING,
        unreachable=False,
        job_provisioning_data=job_provisioning_data.json(),
        offer=offer.json(),
        termination_policy=termination_policy,
        termination_idle_time=termination_idle_time,
        jobs=[job_model],
        backend=offer.backend,
        price=offer.price,
        region=offer.region,
        volume_attachments=[],
        total_blocks=1,
        busy_blocks=1,
    )
    return instance


def _prepare_job_runtime_data(
    offer: InstanceOfferWithAvailability, multinode: bool
) -> JobRuntimeData:
    if offer.blocks == offer.total_blocks:
        if settings.JOB_NETWORK_MODE == settings.JobNetworkMode.FORCED_BRIDGE:
            network_mode = NetworkMode.BRIDGE
        elif settings.JOB_NETWORK_MODE == settings.JobNetworkMode.HOST_WHEN_POSSIBLE:
            network_mode = NetworkMode.HOST
        else:
            assert settings.JOB_NETWORK_MODE == settings.JobNetworkMode.HOST_FOR_MULTINODE_ONLY
            network_mode = NetworkMode.HOST if multinode else NetworkMode.BRIDGE
        return JobRuntimeData(
            network_mode=network_mode,
            offer=offer,
        )
    return JobRuntimeData(
        network_mode=NetworkMode.BRIDGE,
        offer=offer,
        cpu=offer.instance.resources.cpus,
        gpu=len(offer.instance.resources.gpus),
        memory=Memory(offer.instance.resources.memory_mib / 1024),
    )


def _get_offer_volumes(
    volumes: List[List[Volume]],
    offer: InstanceOfferWithAvailability,
) -> List[Volume]:
    """
    Returns volumes suitable for the offer for each mount point.
    """
    offer_volumes = []
    for mount_point_volumes in volumes:
        offer_volumes.append(_get_offer_mount_point_volume(mount_point_volumes, offer))
    return offer_volumes


def _get_offer_mount_point_volume(
    volumes: List[Volume],
    offer: InstanceOfferWithAvailability,
) -> Volume:
    """
    Returns the first suitable volume for the offer among possible mount point volumes.
    """
    for volume in volumes:
        if (
            volume.configuration.backend != offer.backend
            or volume.configuration.region.lower() != offer.region.lower()
        ):
            continue
        return volume
    raise ServerClientError("Failed to find an eligible volume for the mount point")


async def _attach_volumes(
    session: AsyncSession,
    project: ProjectModel,
    job_model: JobModel,
    instance: InstanceModel,
    volume_models: List[List[VolumeModel]],
):
    job_provisioning_data = common_utils.get_or_error(get_instance_provisioning_data(instance))
    backend = await get_project_backend_by_type_or_error(
        project=project,
        backend_type=job_provisioning_data.backend,
    )
    job_runtime_data = common_utils.get_or_error(get_job_runtime_data(job_model))
    job_runtime_data.volume_names = []
    logger.info("Attaching volumes: %s", [[v.name for v in vs] for vs in volume_models])
    for mount_point_volume_models in volume_models:
        for volume_model in mount_point_volume_models:
            volume = volume_model_to_volume(volume_model)
            try:
                if (
                    job_provisioning_data.get_base_backend() != volume.configuration.backend
                    or job_provisioning_data.region.lower() != volume.configuration.region.lower()
                ):
                    continue
                if volume.provisioning_data is not None and volume.provisioning_data.attachable:
                    await _attach_volume(
                        session=session,
                        backend=backend,
                        volume_model=volume_model,
                        instance=instance,
                        jpd=job_provisioning_data,
                    )
                    job_runtime_data.volume_names.append(volume.name)
                    break  # attach next mount point
            except (ServerClientError, BackendError) as e:
                logger.warning("%s: failed to attached volume: %s", fmt(job_model), repr(e))
                job_model.status = JobStatus.TERMINATING
                job_model.termination_reason = JobTerminationReason.VOLUME_ERROR
                job_model.termination_reason_message = "Failed to attach volume"
            except Exception:
                logger.exception(
                    "%s: got exception when attaching volume",
                    fmt(job_model),
                )
                job_model.status = JobStatus.TERMINATING
                job_model.termination_reason = JobTerminationReason.VOLUME_ERROR
                job_model.termination_reason_message = "Failed to attach volume"
            finally:
                job_model.job_runtime_data = job_runtime_data.json()


async def _attach_volume(
    session: AsyncSession,
    backend: Backend,
    volume_model: VolumeModel,
    instance: InstanceModel,
    jpd: JobProvisioningData,
):
    compute = backend.compute()
    assert isinstance(compute, ComputeWithVolumeSupport)
    volume = volume_model_to_volume(volume_model)
    # Refresh only to check if the volume wasn't deleted before the lock
    await session.refresh(volume_model)
    if volume_model.deleted:
        raise ServerClientError("Cannot attach a deleted volume")
    attachment_data = await common_utils.run_async(
        compute.attach_volume,
        volume=volume,
        provisioning_data=jpd,
    )
    volume_attachment_model = VolumeAttachmentModel(
        volume=volume_model,
        attachment_data=attachment_data.json(),
    )
    instance.volume_attachments.append(volume_attachment_model)

    volume_model.last_job_processed_at = common_utils.get_current_datetime()<|MERGE_RESOLUTION|>--- conflicted
+++ resolved
@@ -386,13 +386,9 @@
             offer=offer,
             instance_num=instance_num,
         )
-<<<<<<< HEAD
         job_model.job_runtime_data = _prepare_job_runtime_data(offer, multinode).json()
-=======
-        job_model.job_runtime_data = _prepare_job_runtime_data(offer).json()
         # Both this task and process_fleets can add instances to fleets.
         # TODO: Ensure this does not violate nodes.max when it's enforced.
->>>>>>> a4ae127a
         instance.fleet_id = fleet_model.id
         logger.info(
             "The job %s created the new instance %s",
