--- conflicted
+++ resolved
@@ -114,11 +114,7 @@
         logger.info(
             "Trying %s in %s/%s for $%0.4f per hour",
             offer.instance.name,
-<<<<<<< HEAD
-            backend.TYPE.value,
-=======
-            offer.backend,
->>>>>>> 81264984
+            offer.backend.value,
             offer.region,
             offer.price,
         )
