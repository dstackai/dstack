import asyncio
import datetime
from datetime import timedelta
from typing import Any, Dict, List, Optional, Tuple, Union, cast

import requests
from paramiko.pkey import PKey
from paramiko.ssh_exception import PasswordRequiredException
from pydantic import ValidationError
from sqlalchemy import select
from sqlalchemy.ext.asyncio import AsyncSession
from sqlalchemy.orm import joinedload, lazyload

from dstack._internal import settings
from dstack._internal.core.backends import BACKENDS_WITH_CREATE_INSTANCE_SUPPORT
from dstack._internal.core.backends.base.compute import (
    DSTACK_WORKING_DIR,
    get_dstack_runner_version,
    get_shim_env,
    get_shim_pre_start_commands,
)
from dstack._internal.core.backends.remote.provisioning import (
    get_host_info,
    get_paramiko_connection,
    get_shim_healthcheck,
    host_info_to_instance_type,
    remove_host_info_if_exists,
    run_pre_start_commands,
    run_shim_as_systemd_service,
    upload_envs,
)
from dstack._internal.core.errors import BackendError, ProvisioningError
from dstack._internal.core.models.backends.base import BackendType
from dstack._internal.core.models.fleets import InstanceGroupPlacement
from dstack._internal.core.models.instances import (
    InstanceAvailability,
    InstanceConfiguration,
    InstanceOfferWithAvailability,
    InstanceRuntime,
    InstanceStatus,
    InstanceType,
    RemoteConnectionInfo,
)
from dstack._internal.core.models.profiles import (
    Profile,
    RetryEvent,
    TerminationPolicy,
)
from dstack._internal.core.models.runs import (
    JobProvisioningData,
    Requirements,
    Retry,
)
from dstack._internal.core.services.profiles import get_retry
from dstack._internal.server.db import get_session_ctx
from dstack._internal.server.models import InstanceModel, ProjectModel
from dstack._internal.server.schemas.runner import HealthcheckResponse
from dstack._internal.server.services import backends as backends_services
from dstack._internal.server.services.fleets import fleet_model_to_fleet
from dstack._internal.server.services.jobs import (
    terminate_job_provisioning_data_instance,
)
from dstack._internal.server.services.locking import get_locker
from dstack._internal.server.services.pools import get_instance_provisioning_data
from dstack._internal.server.services.runner import client as runner_client
from dstack._internal.server.services.runner.client import HealthStatus
from dstack._internal.server.services.runner.ssh import runner_ssh_tunnel
from dstack._internal.server.services.runs import get_create_instance_offers
from dstack._internal.server.utils.common import run_async
from dstack._internal.utils.common import get_current_datetime
from dstack._internal.utils.logging import get_logger
from dstack._internal.utils.network import get_ip_from_network
from dstack._internal.utils.ssh import (
    pkey_from_str,
)

PENDING_JOB_RETRY_INTERVAL = timedelta(seconds=60)

TERMINATION_DEADLINE_OFFSET = timedelta(minutes=20)

PROVISIONING_TIMEOUT_SECONDS = 10 * 60  # 10 minutes in seconds


logger = get_logger(__name__)


async def process_instances() -> None:
    lock, lockset = get_locker().get_lockset(InstanceModel.__tablename__)
    async with get_session_ctx() as session:
        async with lock:
            res = await session.execute(
                select(InstanceModel)
                .where(
                    InstanceModel.status.in_(
                        [
                            InstanceStatus.PENDING,
                            InstanceStatus.PROVISIONING,
                            InstanceStatus.BUSY,
                            InstanceStatus.IDLE,
                            InstanceStatus.TERMINATING,
                        ]
                    ),
                    InstanceModel.id.not_in(lockset),
                )
                .options(lazyload(InstanceModel.job))
                .order_by(InstanceModel.last_processed_at.asc())
                .limit(1)
                .with_for_update(skip_locked=True)
            )
            instance = res.scalar()
            if instance is None:
                return
            lockset.add(instance.id)
        try:
            instance_model_id = instance.id
            await _process_instance(session=session, instance=instance)
        finally:
            lockset.difference_update([instance_model_id])


async def _process_instance(session: AsyncSession, instance: InstanceModel):
    # Refetch to load related attributes.
    # joinedload produces LEFT OUTER JOIN that can't be used with FOR UPDATE.
    res = await session.execute(
        select(InstanceModel)
        .where(InstanceModel.id == instance.id)
        .options(joinedload(InstanceModel.project).joinedload(ProjectModel.backends))
        .options(joinedload(InstanceModel.job))
        .execution_options(populate_existing=True)
    )
    instance = res.unique().scalar_one()
    if (
        instance.status == InstanceStatus.IDLE
        and instance.termination_policy == TerminationPolicy.DESTROY_AFTER_IDLE
        and instance.job_id is None
    ):
        await _terminate_idle_instance(instance)
    elif instance.status == InstanceStatus.PENDING:
        if instance.remote_connection_info is not None:
            await _add_remote(instance=instance)
        else:
            await _create_instance(instance)
    elif instance.status in (
        InstanceStatus.PROVISIONING,
        InstanceStatus.IDLE,
        InstanceStatus.BUSY,
    ):
        await _check_instance(instance)
    elif instance.status == InstanceStatus.TERMINATING:
        await _terminate(instance)

    instance.last_processed_at = get_current_datetime()
    await session.commit()


async def _terminate_idle_instance(instance: InstanceModel):
    current_time = get_current_datetime()
    idle_duration = _get_instance_idle_duration(instance)
    idle_seconds = instance.termination_idle_time
    delta = datetime.timedelta(seconds=idle_seconds)
    if idle_duration > delta:
        jpd = get_instance_provisioning_data(instance)
        if jpd is None:
            logger.error(
                "Failed to terminate idle instance %s. provisioning_data is None.",
                instance.name,
            )
        else:
            await terminate_job_provisioning_data_instance(
                project=instance.project, job_provisioning_data=jpd
            )
        instance.deleted = True
        instance.deleted_at = current_time
        instance.finished_at = current_time
        instance.status = InstanceStatus.TERMINATED
        instance.termination_reason = "Idle timeout"
        logger.info(
            "Instance %s terminated by termination policy: idle time %ss",
            instance.name,
            str(idle_duration.seconds),
            extra={
                "instance_name": instance.name,
                "instance_status": InstanceStatus.TERMINATED.value,
            },
        )


async def _add_remote(instance: InstanceModel) -> None:
    logger.info("Adding remote instance %s...", instance.name)
    if instance.status == InstanceStatus.PENDING:
        instance.status = InstanceStatus.PROVISIONING

    retry_duration_deadline = instance.created_at.replace(
        tzinfo=datetime.timezone.utc
    ) + timedelta(seconds=PROVISIONING_TIMEOUT_SECONDS)
    if retry_duration_deadline < get_current_datetime():
        instance.status = InstanceStatus.TERMINATED
        instance.deleted = True
        instance.deleted_at = get_current_datetime()
        instance.termination_reason = "The proivisioning timeout expired"
        logger.warning(
            "Failed to start the instance in %s seconds. Terminate instance %s",
            PROVISIONING_TIMEOUT_SECONDS,
            instance.name,
            extra={
                "instance_name": instance.name,
                "instance_status": InstanceStatus.TERMINATED.value,
            },
        )
        return

    try:
        remote_details = RemoteConnectionInfo.parse_raw(cast(str, instance.remote_connection_info))
        # Prepare connection key
        try:
            pkeys = [
                rsa_pkey_from_str(sk.private)
                for sk in remote_details.ssh_keys
                if sk.private is not None
            ]
            if not pkeys:
                logger.error("There are no ssh private key")
                raise ProvisioningError("The SSH private key is not provided")
        except PasswordRequiredException:
            instance.status = InstanceStatus.TERMINATED
            instance.deleted = True
            instance.deleted_at = get_current_datetime()
            instance.termination_reason = "Private SSH key is encrypted, password required"
            logger.warning(
                "Failed to start instance %s: private SSH key is encrypted",
                instance.name,
                extra={
                    "instance_name": instance.name,
                    "instance_status": InstanceStatus.TERMINATED.value,
                },
            )
            return
        except SSHException:
            instance.status = InstanceStatus.TERMINATED
            instance.deleted = True
            instance.deleted_at = get_current_datetime()
            instance.termination_reason = "Cannot parse private key, RSA key required"
            logger.warning(
                "Failed to start instance %s: private SSH key is not a valid RSA key",
                instance.name,
                extra={
                    "instance_name": instance.name,
                    "instance_status": InstanceStatus.TERMINATED.value,
                },
            )
            return

        try:
            future = asyncio.get_running_loop().run_in_executor(
                None, _deploy_instance, remote_details, pkeys
            )
            deploy_timeout = 20 * 60  # 20 minutes
            result = await asyncio.wait_for(future, timeout=deploy_timeout)
            health, host_info = result
        except (asyncio.TimeoutError, TimeoutError) as e:
            raise ProvisioningError(f"Deploy timeout {e}") from e
        except Exception as e:
            logger.debug("deploy_instance raise an error: %s", e)
            raise ProvisioningError(f"Deploy instance raise an error {e}") from e
        else:
            logger.info(
                "The instance %s (%s) was successfully added",
                instance.name,
                remote_details.host,
            )
    except ProvisioningError as e:
        logger.warning(
            "Provisioning the instance '%s' could not be completed because of the error: %s",
            instance.name,
            e,
        )
        instance.status = InstanceStatus.PENDING
        instance.last_retry_at = get_current_datetime()
        return

    instance_type = host_info_to_instance_type(host_info)
    instance_network = None
    try:
        default_jpd = JobProvisioningData.__response__.parse_raw(instance.job_provisioning_data)
        instance_network = default_jpd.instance_network
    except ValidationError:
        pass

    internal_ip = get_ip_from_network(
        network=instance_network,
        addresses=host_info.get("addresses", []),
    )
    if instance_network is not None and internal_ip is None:
        instance.status = InstanceStatus.TERMINATED
        instance.deleted = True
        instance.deleted_at = get_current_datetime()
        instance.termination_reason = (
            "Unable to locate the internal ip-address for the given network"
        )
        logger.warning(
            "Failed to configure internal ip-address on instance %s. Terminate it",
            instance.name,
            extra={
                "instance_name": instance.name,
                "instance_status": InstanceStatus.TERMINATED.value,
            },
        )
        return

    region = instance.region
    jpd = JobProvisioningData(
        backend=BackendType.REMOTE,
        instance_type=instance_type,
        instance_id="instance_id",
        hostname=remote_details.host,
        region=region,
        price=0,
        internal_ip=internal_ip,
        instance_network=instance_network,
        username=remote_details.ssh_user,
        ssh_port=22,
        dockerized=True,
        backend_data=None,
        ssh_proxy=None,
    )

    instance.status = InstanceStatus.IDLE if health else InstanceStatus.PROVISIONING
    instance.backend = BackendType.REMOTE
    instance_offer = InstanceOfferWithAvailability(
        backend=BackendType.REMOTE,
        instance=instance_type,
        region=region,
        price=0,
        availability=InstanceAvailability.AVAILABLE,
        instance_runtime=InstanceRuntime.SHIM,
    )
    instance.price = 0
    instance.offer = instance_offer.json()
    instance.job_provisioning_data = jpd.json()
    instance.started_at = get_current_datetime()
    instance.last_retry_at = get_current_datetime()


def _deploy_instance(
    remote_details: RemoteConnectionInfo, pkeys: List[PKey]
) -> Tuple[HealthStatus, Dict[str, Any]]:
    with get_paramiko_connection(
        remote_details.ssh_user, remote_details.host, remote_details.port, pkeys
    ) as client:
        logger.info(f"Connected to {remote_details.ssh_user} {remote_details.host}")

        runner_build = get_dstack_runner_version()

        # Execute pre start commands
        shim_pre_start_commands = get_shim_pre_start_commands(runner_build)
        run_pre_start_commands(
            client,
            shim_pre_start_commands,
            authorized_keys=[pk.public.strip() for pk in remote_details.ssh_keys],
        )
        logger.debug("The script for installing dstack has been executed")

        # Upload envs
        shim_envs = get_shim_env(
            runner_build, authorized_keys=[sk.public for sk in remote_details.ssh_keys]
        )
        try:
            fleet_configuration_envs = remote_details.env.as_dict()
        except ValueError as e:
            raise ProvisioningError(f"Invalid Env: {e}") from e
        shim_envs.update(fleet_configuration_envs)
        upload_envs(client, DSTACK_WORKING_DIR, shim_envs)
        logger.debug("The dstack-shim environment variables have been installed")

        # Ensure host info file does not exist
        remove_host_info_if_exists(client, DSTACK_WORKING_DIR)

        # Run dstack-shim as a systemd service
        run_shim_as_systemd_service(
            client=client,
            working_dir=DSTACK_WORKING_DIR,
            dev=settings.DSTACK_VERSION is None,
        )

        # Get host info
        host_info = get_host_info(client, DSTACK_WORKING_DIR)
        logger.debug("Received a host_info %s", host_info)

        raw_health = get_shim_healthcheck(client)
        try:
            health_response = HealthcheckResponse.__response__.parse_raw(raw_health)
        except ValueError as e:
            raise ProvisioningError("Cannot read HealthcheckResponse") from e
        health = runner_client.health_response_to_health_status(health_response)

        return health, host_info


async def _create_instance(instance: InstanceModel) -> None:
    if instance.last_retry_at is not None:
        last_retry = instance.last_retry_at.replace(tzinfo=datetime.timezone.utc)
        if get_current_datetime() < last_retry + timedelta(minutes=1):
            return

    if (
        instance.profile is None
        or instance.requirements is None
        or instance.instance_configuration is None
    ):
        instance.status = InstanceStatus.TERMINATED
        instance.deleted = True
        instance.deleted_at = get_current_datetime()
        instance.termination_reason = "Empty profile, requirements or instance_configuration"
        instance.last_retry_at = get_current_datetime()
        logger.warning(
            "Empty profile, requirements or instance_configuration. Terminate instance: %s",
            instance.name,
            extra={
                "instance_name": instance.name,
                "instance_status": InstanceStatus.TERMINATED.value,
            },
        )
        return

    if _need_to_wait_fleet_provisioning(instance):
        logger.debug("Waiting for the first instance in the fleet to be provisioned")
        return

    try:
        profile: Profile = Profile.__response__.parse_raw(instance.profile)
        requirements: Requirements = Requirements.__response__.parse_raw(instance.requirements)
        instance_configuration: InstanceConfiguration = (
            InstanceConfiguration.__response__.parse_raw(instance.instance_configuration)
        )
    except ValidationError as e:
        instance.status = InstanceStatus.TERMINATED
        instance.deleted = True
        instance.deleted_at = get_current_datetime()
        instance.termination_reason = (
            f"Error to parse profile, requirements or instance_configuration: {e}"
        )
        instance.last_retry_at = get_current_datetime()
        logger.warning(
            "Error to parse profile, requirements or instance_configuration. Terminate instance: %s",
            instance.name,
            extra={
                "instance_name": instance.name,
                "instance_status": InstanceStatus.TERMINATED.value,
            },
        )
        return

    retry = get_retry(profile)
    should_retry = retry is not None and RetryEvent.NO_CAPACITY in retry.on_events

    if retry is not None:
        retry_duration_deadline = _get_retry_duration_deadline(instance, retry)
        if get_current_datetime() > retry_duration_deadline:
            instance.status = InstanceStatus.TERMINATED
            instance.deleted = True
            instance.deleted_at = get_current_datetime()
            instance.termination_reason = "Retry duration expired"
            logger.warning(
                "Retry duration expired. Terminate instance %s",
                instance.name,
                extra={
                    "instance_name": instance.name,
                    "instance_status": InstanceStatus.TERMINATED.value,
                },
            )
            return

<<<<<<< HEAD
    offers = await get_create_instance_offers(
        project=instance.project,
        profile=profile,
        requirements=requirements,
        exclude_not_available=True,
        fleet_model=instance.fleet,
    )
=======
        try:
            remote_details = RemoteConnectionInfo.parse_raw(
                cast(str, instance.remote_connection_info)
            )

            # Prepare connection key
            try:
                pkeys = [
                    pkey_from_str(sk.private)
                    for sk in remote_details.ssh_keys
                    if sk.private is not None
                ]
                if not pkeys:
                    logger.error("There are no ssh private key")
                    raise ProvisioningError("The SSH private key is not provided")
            except PasswordRequiredException:
                instance.status = InstanceStatus.TERMINATED
                instance.deleted = True
                instance.deleted_at = get_current_datetime()
                instance.termination_reason = "Private SSH key is encrypted, password required"
                await session.commit()
                logger.warning(
                    "Failed to start instance %s: private SSH key is encrypted",
                    instance.name,
                    extra={
                        "instance_name": instance.name,
                        "instance_status": InstanceStatus.TERMINATED.value,
                    },
                )
                return
            except ValueError:
                instance.status = InstanceStatus.TERMINATED
                instance.deleted = True
                instance.deleted_at = get_current_datetime()
                instance.termination_reason = "Cannot parse private key, key type is not supported"
                await session.commit()
                logger.warning(
                    "Failed to start instance %s: unsupported private SSH key type",
                    instance.name,
                    extra={
                        "instance_name": instance.name,
                        "instance_status": InstanceStatus.TERMINATED.value,
                    },
                )
                return

            try:
                future = asyncio.get_running_loop().run_in_executor(
                    None, deploy_instance, remote_details, pkeys
                )
                deploy_timeout = 20 * 60  # 20 minutes
                result = await asyncio.wait_for(future, timeout=deploy_timeout)
                health, host_info = result
            except (asyncio.TimeoutError, TimeoutError) as e:
                raise ProvisioningError(f"Deploy timeout {e}") from e
            except Exception as e:
                logger.debug("deploy_instance raise an error: %s", e)
                raise ProvisioningError(f"Deploy instance raise an error {e}") from e
            else:
                logger.info(
                    "The instance %s (%s) was successfully added",
                    instance.name,
                    remote_details.host,
                )

        except ProvisioningError as e:
            logger.warning(
                "Provisioning the instance '%s' could not be completed because of the error: %s",
                instance.name,
                e,
            )
            instance.status = InstanceStatus.PENDING
            instance.last_retry_at = get_current_datetime()
            await session.commit()
            return

        instance_type = host_info_to_instance_type(host_info)
>>>>>>> ebbfe96f

    if not offers and should_retry:
        instance.last_retry_at = get_current_datetime()
        logger.debug(
            "No offers for instance %s. Next retry",
            instance.name,
            extra={"instance_name": instance.name},
        )
        return

    for backend, instance_offer in offers:
        if instance_offer.backend not in BACKENDS_WITH_CREATE_INSTANCE_SUPPORT:
            continue
        logger.debug(
            "Trying %s in %s/%s for $%0.4f per hour",
            instance_offer.instance.name,
            instance_offer.backend.value,
            instance_offer.region,
            instance_offer.price,
        )
        try:
            job_provisioning_data = await run_async(
                backend.compute().create_instance,
                instance_offer,
                instance_configuration,
            )
        except BackendError as e:
            logger.warning(
                "%s launch in %s/%s failed: %s",
                instance_offer.instance.name,
                instance_offer.backend.value,
                instance_offer.region,
                repr(e),
                extra={"instance_name": instance.name},
            )
            continue
        except NotImplementedError:
            # skip a backend without create_instance support, continue with next backend and offer
            continue

        instance.status = InstanceStatus.PROVISIONING
        instance.backend = backend.TYPE
        instance.region = instance_offer.region
        instance.price = instance_offer.price
        instance.job_provisioning_data = job_provisioning_data.json()
        instance.offer = instance_offer.json()
        instance.started_at = get_current_datetime()
        instance.last_retry_at = get_current_datetime()

        logger.info(
            "Created instance %s",
            instance.name,
            extra={
                "instance_name": instance.name,
                "instance_status": InstanceStatus.PROVISIONING.value,
            },
        )
        return

    instance.last_retry_at = get_current_datetime()

    if not should_retry:
        instance.status = InstanceStatus.TERMINATED
        instance.deleted = True
        instance.deleted_at = get_current_datetime()
        instance.termination_reason = "No offers found"
        logger.info(
            "No offers found. Terminated instance %s",
            instance.name,
            extra={
                "instance_name": instance.name,
                "instance_status": InstanceStatus.TERMINATED.value,
            },
        )


async def _check_instance(instance: InstanceModel) -> None:
    job_provisioning_data = JobProvisioningData.__response__.parse_raw(
        instance.job_provisioning_data
    )
    if job_provisioning_data.hostname is None:
        await _wait_for_instance_provisioning_data(
            project=instance.project,
            instance=instance,
            job_provisioning_data=job_provisioning_data,
        )
        return

    if not job_provisioning_data.dockerized:
        if instance.status == InstanceStatus.PROVISIONING:
            instance.status = InstanceStatus.BUSY
        return

    ssh_private_key = instance.project.ssh_private_key
    if instance.remote_connection_info is not None:
        remote_conn_info: RemoteConnectionInfo = RemoteConnectionInfo.__response__.parse_raw(
            instance.remote_connection_info
        )
        ssh_private_key = remote_conn_info.ssh_keys[0].private

    # May return False if fails to establish ssh connection
    health_status_response: Union[Optional[HealthStatus], bool] = await run_async(
        _instance_healthcheck, ssh_private_key, job_provisioning_data
    )
    if isinstance(health_status_response, bool) or health_status_response is None:
        health_status = HealthStatus(healthy=False, reason="SSH or tunnel error")
    else:
        health_status = health_status_response

    logger.debug(
        "Check instance %s status. shim health: %s",
        instance.name,
        health_status,
        extra={"instance_name": instance.name, "shim_health": health_status},
    )

    if health_status.healthy:
        instance.termination_deadline = None
        instance.health_status = None
        instance.unreachable = False

        if instance.status == InstanceStatus.PROVISIONING:
            instance.status = (
                InstanceStatus.IDLE if instance.job_id is None else InstanceStatus.BUSY
            )
            logger.info(
                "Instance %s has switched to %s status",
                instance.name,
                instance.status.value,
                extra={
                    "instance_name": instance.name,
                    "instance_status": instance.status.value,
                },
            )
        return

    if instance.termination_deadline is None:
        instance.termination_deadline = get_current_datetime() + TERMINATION_DEADLINE_OFFSET

    instance.health_status = health_status.reason
    instance.unreachable = True

    if instance.status == InstanceStatus.PROVISIONING and instance.started_at is not None:
        provisioning_deadline = _get_provisioning_deadline(
            instance, job_provisioning_data.instance_type
        )
        if get_current_datetime() > provisioning_deadline:
            instance.status = InstanceStatus.TERMINATING
            logger.warning(
                "Instance %s has not started in time. Marked as TERMINATING",
                instance.name,
                extra={
                    "instance_name": instance.name,
                    "instance_status": InstanceStatus.TERMINATING.value,
                },
            )
    elif instance.status in (InstanceStatus.IDLE, InstanceStatus.BUSY):
        logger.warning(
            "Instance %s shim is not available",
            instance.name,
            extra={"instance_name": instance.name},
        )
        deadline = instance.termination_deadline.replace(tzinfo=datetime.timezone.utc)
        if get_current_datetime() > deadline:
            instance.status = InstanceStatus.TERMINATING
            instance.termination_reason = "Termination deadline"
            logger.warning(
                "Instance %s shim waiting timeout. Marked as TERMINATING",
                instance.name,
                extra={
                    "instance_name": instance.name,
                    "instance_status": InstanceStatus.TERMINATING.value,
                },
            )


async def _wait_for_instance_provisioning_data(
    project: ProjectModel,
    instance: InstanceModel,
    job_provisioning_data: JobProvisioningData,
):
    logger.debug(
        "Waiting for instance %s to become running",
        instance.name,
    )
    provisioning_deadline = _get_provisioning_deadline(
        instance, job_provisioning_data.instance_type
    )
    if get_current_datetime() > provisioning_deadline:
        logger.warning(
            "Instance %s failed because instance has not become running in time", instance.name
        )
        instance.status = InstanceStatus.TERMINATING
        instance.termination_reason = "Instance has not become running in time"
        return

    backend = await backends_services.get_project_backend_by_type(
        project=project,
        backend_type=job_provisioning_data.backend,
    )
    if backend is None:
        logger.warning(
            "Instance %s failed because instance's backend is not available",
            instance.name,
        )
        instance.status = InstanceStatus.TERMINATING
        instance.termination_reason = "Backend not available"
        return
    try:
        await run_async(
            backend.compute().update_provisioning_data,
            job_provisioning_data,
            project.ssh_public_key,
            project.ssh_private_key,
        )
        instance.job_provisioning_data = job_provisioning_data.json()
    except ProvisioningError as e:
        logger.warning(
            "Error while waiting for instance %s to become running: %s",
            instance.name,
            repr(e),
        )
        instance.status = InstanceStatus.TERMINATING
        instance.termination_reason = "Error while waiting for instance to become running"
    except Exception:
        logger.exception(
            "Got exception when updating instance %s provisioning data", instance.name
        )


@runner_ssh_tunnel(ports=[runner_client.REMOTE_SHIM_PORT], retries=1)
def _instance_healthcheck(*, ports: Dict[int, int]) -> HealthStatus:
    shim_client = runner_client.ShimClient(port=ports[runner_client.REMOTE_SHIM_PORT])
    try:
        resp = shim_client.healthcheck(unmask_exeptions=True)
        if resp is None:
            return HealthStatus(healthy=False, reason="Unknown reason")
        return runner_client.health_response_to_health_status(resp)
    except requests.RequestException as e:
        return HealthStatus(healthy=False, reason=f"Can't request shim: {e}")
    except Exception as e:
        logger.exception("Unknown exception from shim.healthcheck: %s", e)
        return HealthStatus(
            healthy=False, reason=f"Unknown exception ({e.__class__.__name__}): {e}"
        )


async def _terminate(instance: InstanceModel) -> None:
    jpd = get_instance_provisioning_data(instance)
    if jpd is not None:
        if jpd.backend != BackendType.REMOTE:
            backend = await backends_services.get_project_backend_by_type(
                project=instance.project, backend_type=jpd.backend
            )
            if backend is None:
                logger.error(
                    "Failed to terminate instance %s. Backend not available.", instance.name
                )
            else:
                try:
                    await run_async(
                        backend.compute().terminate_instance,
                        jpd.instance_id,
                        jpd.region,
                        jpd.backend_data,
                    )
                except BackendError as e:
                    logger.error(
                        "Failed to terminate instance %s: %s",
                        instance.name,
                        repr(e),
                    )
                except Exception:
                    logger.exception(
                        "Got exception when terminating instance %s",
                        instance.name,
                    )

    instance.deleted = True
    instance.deleted_at = get_current_datetime()
    instance.finished_at = get_current_datetime()
    instance.status = InstanceStatus.TERMINATED
    logger.info(
        "Instance %s terminated",
        instance.name,
        extra={
            "instance_name": instance.name,
            "instance_status": InstanceStatus.TERMINATED.value,
        },
    )


def _need_to_wait_fleet_provisioning(instance: InstanceModel) -> bool:
    # Cluster cloud instances should wait for the first fleet instance to be provisioned
    # so that they are provisioned in the same backend/region
    if instance.fleet is None:
        return False
    if (
        instance.id == instance.fleet.instances[0].id
        or instance.fleet.instances[0].job_provisioning_data is not None
    ):
        return False
    fleet = fleet_model_to_fleet(instance.fleet)
    return (
        fleet.spec.configuration.placement == InstanceGroupPlacement.CLUSTER
        and fleet.spec.configuration.ssh_config is None
    )


def _get_instance_idle_duration(instance: InstanceModel) -> datetime.timedelta:
    last_time = instance.created_at.replace(tzinfo=datetime.timezone.utc)
    if instance.last_job_processed_at is not None:
        last_time = instance.last_job_processed_at.replace(tzinfo=datetime.timezone.utc)
    return get_current_datetime() - last_time


def _get_retry_duration_deadline(instance: InstanceModel, retry: Retry) -> datetime.datetime:
    return instance.created_at.replace(tzinfo=datetime.timezone.utc) + timedelta(
        seconds=retry.duration
    )


def _get_provisioning_deadline(
    instance: InstanceModel, instance_type: InstanceType
) -> datetime.datetime:
    timeout_interval = _get_instance_timeout_interval(instance.backend, instance_type.name)
    return instance.started_at.replace(tzinfo=datetime.timezone.utc) + timeout_interval


def _get_instance_timeout_interval(
    backend_type: BackendType, instance_type_name: str
) -> timedelta:
    # when changing timeouts, also consider process_running_jobs._get_runner_timeout_interval
    if backend_type == BackendType.RUNPOD:
        return timedelta(seconds=1200)
    if backend_type == BackendType.OCI and instance_type_name.startswith("BM."):
        return timedelta(seconds=1200)
    return timedelta(seconds=600)<|MERGE_RESOLUTION|>--- conflicted
+++ resolved
@@ -214,7 +214,7 @@
         # Prepare connection key
         try:
             pkeys = [
-                rsa_pkey_from_str(sk.private)
+                pkey_from_str(sk.private)
                 for sk in remote_details.ssh_keys
                 if sk.private is not None
             ]
@@ -235,13 +235,13 @@
                 },
             )
             return
-        except SSHException:
+        except ValueError:
             instance.status = InstanceStatus.TERMINATED
             instance.deleted = True
             instance.deleted_at = get_current_datetime()
-            instance.termination_reason = "Cannot parse private key, RSA key required"
+            instance.termination_reason = "Cannot parse private key, key type is not supported"
             logger.warning(
-                "Failed to start instance %s: private SSH key is not a valid RSA key",
+                "Failed to start instance %s: unsupported private SSH key type",
                 instance.name,
                 extra={
                     "instance_name": instance.name,
@@ -470,7 +470,6 @@
             )
             return
 
-<<<<<<< HEAD
     offers = await get_create_instance_offers(
         project=instance.project,
         profile=profile,
@@ -478,85 +477,6 @@
         exclude_not_available=True,
         fleet_model=instance.fleet,
     )
-=======
-        try:
-            remote_details = RemoteConnectionInfo.parse_raw(
-                cast(str, instance.remote_connection_info)
-            )
-
-            # Prepare connection key
-            try:
-                pkeys = [
-                    pkey_from_str(sk.private)
-                    for sk in remote_details.ssh_keys
-                    if sk.private is not None
-                ]
-                if not pkeys:
-                    logger.error("There are no ssh private key")
-                    raise ProvisioningError("The SSH private key is not provided")
-            except PasswordRequiredException:
-                instance.status = InstanceStatus.TERMINATED
-                instance.deleted = True
-                instance.deleted_at = get_current_datetime()
-                instance.termination_reason = "Private SSH key is encrypted, password required"
-                await session.commit()
-                logger.warning(
-                    "Failed to start instance %s: private SSH key is encrypted",
-                    instance.name,
-                    extra={
-                        "instance_name": instance.name,
-                        "instance_status": InstanceStatus.TERMINATED.value,
-                    },
-                )
-                return
-            except ValueError:
-                instance.status = InstanceStatus.TERMINATED
-                instance.deleted = True
-                instance.deleted_at = get_current_datetime()
-                instance.termination_reason = "Cannot parse private key, key type is not supported"
-                await session.commit()
-                logger.warning(
-                    "Failed to start instance %s: unsupported private SSH key type",
-                    instance.name,
-                    extra={
-                        "instance_name": instance.name,
-                        "instance_status": InstanceStatus.TERMINATED.value,
-                    },
-                )
-                return
-
-            try:
-                future = asyncio.get_running_loop().run_in_executor(
-                    None, deploy_instance, remote_details, pkeys
-                )
-                deploy_timeout = 20 * 60  # 20 minutes
-                result = await asyncio.wait_for(future, timeout=deploy_timeout)
-                health, host_info = result
-            except (asyncio.TimeoutError, TimeoutError) as e:
-                raise ProvisioningError(f"Deploy timeout {e}") from e
-            except Exception as e:
-                logger.debug("deploy_instance raise an error: %s", e)
-                raise ProvisioningError(f"Deploy instance raise an error {e}") from e
-            else:
-                logger.info(
-                    "The instance %s (%s) was successfully added",
-                    instance.name,
-                    remote_details.host,
-                )
-
-        except ProvisioningError as e:
-            logger.warning(
-                "Provisioning the instance '%s' could not be completed because of the error: %s",
-                instance.name,
-                e,
-            )
-            instance.status = InstanceStatus.PENDING
-            instance.last_retry_at = get_current_datetime()
-            await session.commit()
-            return
-
-        instance_type = host_info_to_instance_type(host_info)
->>>>>>> ebbfe96f
 
     if not offers and should_retry:
         instance.last_retry_at = get_current_datetime()
