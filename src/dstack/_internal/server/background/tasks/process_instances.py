import asyncio
import datetime
from datetime import timedelta
from typing import Any, Dict, List, Optional, Tuple, cast

import requests
from paramiko.pkey import PKey
from paramiko.ssh_exception import PasswordRequiredException
from pydantic import ValidationError
from sqlalchemy import select
from sqlalchemy.ext.asyncio import AsyncSession
from sqlalchemy.orm import joinedload, lazyload

from dstack._internal import settings
from dstack._internal.core.backends import (
    BACKENDS_WITH_CREATE_INSTANCE_SUPPORT,
    BACKENDS_WITH_PLACEMENT_GROUPS_SUPPORT,
)
from dstack._internal.core.backends.base.compute import (
    ComputeWithCreateInstanceSupport,
    ComputeWithPlacementGroupSupport,
<<<<<<< HEAD
    GoArchType,
=======
    generate_unique_placement_group_name,
>>>>>>> 004b91e9
    get_dstack_runner_binary_path,
    get_dstack_shim_binary_path,
    get_dstack_working_dir,
    get_shim_env,
    get_shim_pre_start_commands,
)
from dstack._internal.core.backends.remote.provisioning import (
    detect_cpu_arch,
    get_host_info,
    get_paramiko_connection,
    get_shim_healthcheck,
    host_info_to_instance_type,
    remove_dstack_runner_if_exists,
    remove_host_info_if_exists,
    run_pre_start_commands,
    run_shim_as_systemd_service,
    upload_envs,
)
from dstack._internal.core.consts import DSTACK_SHIM_HTTP_PORT

# FIXME: ProvisioningError is a subclass of ComputeError and should not be used outside of Compute
from dstack._internal.core.errors import (
    BackendError,
    NotYetTerminated,
    ProvisioningError,
)
from dstack._internal.core.models.backends.base import BackendType
from dstack._internal.core.models.fleets import InstanceGroupPlacement
from dstack._internal.core.models.instances import (
    InstanceAvailability,
    InstanceOffer,
    InstanceOfferWithAvailability,
    InstanceRuntime,
    InstanceStatus,
    RemoteConnectionInfo,
    SSHKey,
)
from dstack._internal.core.models.placement import (
    PlacementGroupConfiguration,
    PlacementStrategy,
)
from dstack._internal.core.models.profiles import (
    RetryEvent,
    TerminationPolicy,
)
from dstack._internal.core.models.runs import (
    JobProvisioningData,
    Retry,
)
from dstack._internal.core.services.profiles import get_retry
from dstack._internal.server import settings as server_settings
from dstack._internal.server.background.tasks.common import get_provisioning_timeout
from dstack._internal.server.db import get_session_ctx
from dstack._internal.server.models import (
    FleetModel,
    InstanceModel,
    PlacementGroupModel,
    ProjectModel,
)
from dstack._internal.server.schemas.runner import HealthcheckResponse
from dstack._internal.server.services import backends as backends_services
from dstack._internal.server.services.fleets import (
    fleet_model_to_fleet,
    get_create_instance_offers,
)
from dstack._internal.server.services.instances import (
    get_instance_configuration,
    get_instance_profile,
    get_instance_provisioning_data,
    get_instance_requirements,
    get_instance_ssh_private_keys,
)
from dstack._internal.server.services.locking import get_locker
from dstack._internal.server.services.offers import is_divisible_into_blocks
from dstack._internal.server.services.placement import (
    get_fleet_placement_group_models,
    placement_group_model_to_placement_group,
    schedule_fleet_placement_groups_deletion,
)
from dstack._internal.server.services.runner import client as runner_client
from dstack._internal.server.services.runner.client import HealthStatus
from dstack._internal.server.services.runner.ssh import runner_ssh_tunnel
from dstack._internal.utils.common import get_current_datetime, run_async
from dstack._internal.utils.logging import get_logger
from dstack._internal.utils.network import get_ip_from_network, is_ip_among_addresses
from dstack._internal.utils.ssh import (
    pkey_from_str,
)

PENDING_JOB_RETRY_INTERVAL = timedelta(seconds=60)

TERMINATION_DEADLINE_OFFSET = timedelta(minutes=20)
TERMINATION_RETRY_TIMEOUT = timedelta(seconds=30)
TERMINATION_RETRY_MAX_DURATION = timedelta(minutes=15)
PROVISIONING_TIMEOUT_SECONDS = 10 * 60  # 10 minutes in seconds


logger = get_logger(__name__)


async def process_instances(batch_size: int = 1):
    tasks = []
    for _ in range(batch_size):
        tasks.append(_process_next_instance())
    await asyncio.gather(*tasks)


async def _process_next_instance():
    lock, lockset = get_locker().get_lockset(InstanceModel.__tablename__)
    async with get_session_ctx() as session:
        async with lock:
            res = await session.execute(
                select(InstanceModel)
                .where(
                    InstanceModel.status.in_(
                        [
                            InstanceStatus.PENDING,
                            InstanceStatus.PROVISIONING,
                            InstanceStatus.BUSY,
                            InstanceStatus.IDLE,
                            InstanceStatus.TERMINATING,
                        ]
                    ),
                    InstanceModel.id.not_in(lockset),
                )
                .options(lazyload(InstanceModel.jobs))
                .order_by(InstanceModel.last_processed_at.asc())
                .limit(1)
                .with_for_update(skip_locked=True)
            )
            instance = res.scalar()
            if instance is None:
                return
            lockset.add(instance.id)
        try:
            instance_model_id = instance.id
            await _process_instance(session=session, instance=instance)
        finally:
            lockset.difference_update([instance_model_id])


async def _process_instance(session: AsyncSession, instance: InstanceModel):
    # Refetch to load related attributes.
    # joinedload produces LEFT OUTER JOIN that can't be used with FOR UPDATE.
    res = await session.execute(
        select(InstanceModel)
        .where(InstanceModel.id == instance.id)
        .options(joinedload(InstanceModel.project).joinedload(ProjectModel.backends))
        .options(joinedload(InstanceModel.jobs))
        .options(joinedload(InstanceModel.fleet).joinedload(FleetModel.instances))
        .execution_options(populate_existing=True)
    )
    instance = res.unique().scalar_one()
    if (
        instance.status == InstanceStatus.IDLE
        and instance.termination_policy == TerminationPolicy.DESTROY_AFTER_IDLE
        and not instance.jobs
    ):
        await _mark_terminating_if_idle_duration_expired(instance)
    if instance.status == InstanceStatus.PENDING:
        if instance.remote_connection_info is not None:
            await _add_remote(instance)
        else:
            await _create_instance(
                session=session,
                instance=instance,
            )
    elif instance.status in (
        InstanceStatus.PROVISIONING,
        InstanceStatus.IDLE,
        InstanceStatus.BUSY,
    ):
        await _check_instance(instance)
    elif instance.status == InstanceStatus.TERMINATING:
        await _terminate(instance)

    instance.last_processed_at = get_current_datetime()
    await session.commit()


async def _mark_terminating_if_idle_duration_expired(instance: InstanceModel):
    idle_duration = _get_instance_idle_duration(instance)
    idle_seconds = instance.termination_idle_time
    delta = datetime.timedelta(seconds=idle_seconds)
    if idle_duration > delta:
        instance.status = InstanceStatus.TERMINATING
        instance.termination_reason = "Idle timeout"
        logger.info(
            "Instance %s idle duration expired: idle time %ss. Terminating",
            instance.name,
            str(idle_duration.seconds),
            extra={
                "instance_name": instance.name,
                "instance_status": instance.status.value,
            },
        )


async def _add_remote(instance: InstanceModel) -> None:
    logger.info("Adding ssh instance %s...", instance.name)
    if instance.status == InstanceStatus.PENDING:
        instance.status = InstanceStatus.PROVISIONING

    retry_duration_deadline = instance.created_at.replace(
        tzinfo=datetime.timezone.utc
    ) + timedelta(seconds=PROVISIONING_TIMEOUT_SECONDS)
    if retry_duration_deadline < get_current_datetime():
        instance.status = InstanceStatus.TERMINATED
        instance.termination_reason = "Provisioning timeout expired"
        logger.warning(
            "Failed to start instance %s in %d seconds. Terminating...",
            instance.name,
            PROVISIONING_TIMEOUT_SECONDS,
            extra={
                "instance_name": instance.name,
                "instance_status": InstanceStatus.TERMINATED.value,
            },
        )
        return

    try:
        remote_details = RemoteConnectionInfo.parse_raw(cast(str, instance.remote_connection_info))
        # Prepare connection key
        try:
            pkeys = _ssh_keys_to_pkeys(remote_details.ssh_keys)
            if remote_details.ssh_proxy_keys is not None:
                ssh_proxy_pkeys = _ssh_keys_to_pkeys(remote_details.ssh_proxy_keys)
            else:
                ssh_proxy_pkeys = None
        except (ValueError, PasswordRequiredException):
            instance.status = InstanceStatus.TERMINATED
            instance.termination_reason = "Unsupported private SSH key type"
            logger.warning(
                "Failed to add instance %s: unsupported private SSH key type",
                instance.name,
                extra={
                    "instance_name": instance.name,
                    "instance_status": InstanceStatus.TERMINATED.value,
                },
            )
            return

        authorized_keys = [pk.public.strip() for pk in remote_details.ssh_keys]
        authorized_keys.append(instance.project.ssh_public_key.strip())

        try:
            future = run_async(
                _deploy_instance, remote_details, pkeys, ssh_proxy_pkeys, authorized_keys
            )
            deploy_timeout = 20 * 60  # 20 minutes
            result = await asyncio.wait_for(future, timeout=deploy_timeout)
            health, host_info, cpu_arch = result
        except (asyncio.TimeoutError, TimeoutError) as e:
            raise ProvisioningError(f"Deploy timeout: {e}") from e
        except Exception as e:
            raise ProvisioningError(f"Deploy instance raised an error: {e}") from e
        else:
            logger.info(
                "The instance %s (%s) was successfully added",
                instance.name,
                remote_details.host,
            )
    except ProvisioningError as e:
        logger.warning(
            "Provisioning instance %s could not be completed because of the error: %s",
            instance.name,
            e,
        )
        instance.status = InstanceStatus.PENDING
        instance.last_retry_at = get_current_datetime()
        return

    instance_type = host_info_to_instance_type(host_info, cpu_arch)
    instance_network = None
    internal_ip = None
    try:
        default_jpd = JobProvisioningData.__response__.parse_raw(instance.job_provisioning_data)
        instance_network = default_jpd.instance_network
        internal_ip = default_jpd.internal_ip
    except ValidationError:
        pass

    host_network_addresses = host_info.get("addresses", [])
    if internal_ip is None:
        internal_ip = get_ip_from_network(
            network=instance_network,
            addresses=host_network_addresses,
        )
    if instance_network is not None and internal_ip is None:
        instance.status = InstanceStatus.TERMINATED
        instance.termination_reason = "Failed to locate internal IP address on the given network"
        logger.warning(
            "Failed to add instance %s: failed to locate internal IP address on the given network",
            instance.name,
            extra={
                "instance_name": instance.name,
                "instance_status": InstanceStatus.TERMINATED.value,
            },
        )
        return
    if internal_ip is not None:
        if not is_ip_among_addresses(ip_address=internal_ip, addresses=host_network_addresses):
            instance.status = InstanceStatus.TERMINATED
            instance.termination_reason = (
                "Specified internal IP not found among instance interfaces"
            )
            logger.warning(
                "Failed to add instance %s: specified internal IP not found among instance interfaces",
                instance.name,
                extra={
                    "instance_name": instance.name,
                    "instance_status": InstanceStatus.TERMINATED.value,
                },
            )
            return

    divisible, blocks = is_divisible_into_blocks(
        cpu_count=instance_type.resources.cpus,
        gpu_count=len(instance_type.resources.gpus),
        blocks="auto" if instance.total_blocks is None else instance.total_blocks,
    )
    if divisible:
        instance.total_blocks = blocks
    else:
        instance.status = InstanceStatus.TERMINATED
        instance.termination_reason = "Cannot split into blocks"
        logger.warning(
            "Failed to add instance %s: cannot split into blocks",
            instance.name,
            extra={
                "instance_name": instance.name,
                "instance_status": InstanceStatus.TERMINATED.value,
            },
        )
        return

    region = instance.region
    jpd = JobProvisioningData(
        backend=BackendType.REMOTE,
        instance_type=instance_type,
        instance_id="instance_id",
        hostname=remote_details.host,
        region=region,
        price=0,
        internal_ip=internal_ip,
        instance_network=instance_network,
        username=remote_details.ssh_user,
        ssh_port=remote_details.port,
        dockerized=True,
        backend_data=None,
        ssh_proxy=remote_details.ssh_proxy,
    )

    instance.status = InstanceStatus.IDLE if health else InstanceStatus.PROVISIONING
    instance.backend = BackendType.REMOTE
    instance_offer = InstanceOfferWithAvailability(
        backend=BackendType.REMOTE,
        instance=instance_type,
        region=region,
        price=0,
        availability=InstanceAvailability.AVAILABLE,
        instance_runtime=InstanceRuntime.SHIM,
    )
    instance.price = 0
    instance.offer = instance_offer.json()
    instance.job_provisioning_data = jpd.json()
    instance.started_at = get_current_datetime()
    instance.last_retry_at = get_current_datetime()


def _deploy_instance(
    remote_details: RemoteConnectionInfo,
    pkeys: List[PKey],
    ssh_proxy_pkeys: Optional[list[PKey]],
    authorized_keys: List[str],
) -> Tuple[HealthStatus, Dict[str, Any], GoArchType]:
    with get_paramiko_connection(
        remote_details.ssh_user,
        remote_details.host,
        remote_details.port,
        pkeys,
        remote_details.ssh_proxy,
        ssh_proxy_pkeys,
    ) as client:
        logger.info(f"Connected to {remote_details.ssh_user} {remote_details.host}")

        arch = detect_cpu_arch(client)
        logger.info("%s: CPU arch is %s", remote_details.host, arch)

        # Execute pre start commands
        shim_pre_start_commands = get_shim_pre_start_commands(arch=arch)
        run_pre_start_commands(client, shim_pre_start_commands, authorized_keys)
        logger.debug("The script for installing dstack has been executed")

        # Upload envs
        shim_envs = get_shim_env(authorized_keys, arch=arch)
        try:
            fleet_configuration_envs = remote_details.env.as_dict()
        except ValueError as e:
            raise ProvisioningError(f"Invalid Env: {e}") from e
        shim_envs.update(fleet_configuration_envs)
        dstack_working_dir = get_dstack_working_dir()
        dstack_shim_binary_path = get_dstack_shim_binary_path()
        dstack_runner_binary_path = get_dstack_runner_binary_path()
        upload_envs(client, dstack_working_dir, shim_envs)
        logger.debug("The dstack-shim environment variables have been installed")

        # Ensure we have fresh versions of host info.json and dstack-runner
        remove_host_info_if_exists(client, dstack_working_dir)
        remove_dstack_runner_if_exists(client, dstack_runner_binary_path)

        # Run dstack-shim as a systemd service
        run_shim_as_systemd_service(
            client=client,
            binary_path=dstack_shim_binary_path,
            working_dir=dstack_working_dir,
            dev=settings.DSTACK_VERSION is None,
        )

        # Get host info
        host_info = get_host_info(client, dstack_working_dir)
        logger.debug("Received a host_info %s", host_info)

        raw_health = get_shim_healthcheck(client)
        try:
            health_response = HealthcheckResponse.__response__.parse_raw(raw_health)
        except ValueError as e:
            raise ProvisioningError("Cannot read HealthcheckResponse") from e
        health = runner_client.health_response_to_health_status(health_response)

        return health, host_info, arch


async def _create_instance(session: AsyncSession, instance: InstanceModel) -> None:
    if instance.last_retry_at is not None:
        last_retry = instance.last_retry_at.replace(tzinfo=datetime.timezone.utc)
        if get_current_datetime() < last_retry + timedelta(minutes=1):
            return

    if (
        instance.profile is None
        or instance.requirements is None
        or instance.instance_configuration is None
    ):
        instance.status = InstanceStatus.TERMINATED
        instance.termination_reason = "Empty profile, requirements or instance_configuration"
        instance.last_retry_at = get_current_datetime()
        logger.warning(
            "Empty profile, requirements or instance_configuration. Terminate instance: %s",
            instance.name,
            extra={
                "instance_name": instance.name,
                "instance_status": InstanceStatus.TERMINATED.value,
            },
        )
        return

    if _need_to_wait_fleet_provisioning(instance):
        logger.debug("Waiting for the first instance in the fleet to be provisioned")
        return

    try:
        instance_configuration = get_instance_configuration(instance)
        profile = get_instance_profile(instance)
        requirements = get_instance_requirements(instance)
    except ValidationError as e:
        instance.status = InstanceStatus.TERMINATED
        instance.termination_reason = (
            f"Error to parse profile, requirements or instance_configuration: {e}"
        )
        instance.last_retry_at = get_current_datetime()
        logger.warning(
            "Error to parse profile, requirements or instance_configuration. Terminate instance: %s",
            instance.name,
            extra={
                "instance_name": instance.name,
                "instance_status": InstanceStatus.TERMINATED.value,
            },
        )
        return

    retry = get_retry(profile)
    should_retry = retry is not None and RetryEvent.NO_CAPACITY in retry.on_events

    if retry is not None:
        retry_duration_deadline = _get_retry_duration_deadline(instance, retry)
        if get_current_datetime() > retry_duration_deadline:
            instance.status = InstanceStatus.TERMINATED
            instance.termination_reason = "Retry duration expired"
            logger.warning(
                "Retry duration expired. Terminating instance %s",
                instance.name,
                extra={
                    "instance_name": instance.name,
                    "instance_status": InstanceStatus.TERMINATED.value,
                },
            )
            return

    placement_group_models = []
    placement_group_model = None
    if instance.fleet_id:
        placement_group_models = await get_fleet_placement_group_models(
            session=session,
            fleet_id=instance.fleet_id,
        )
        # The placement group is determined when provisioning the master instance
        # and used for all other instances in the fleet.
        if not _is_fleet_master_instance(instance):
            if placement_group_models:
                placement_group_model = placement_group_models[0]
            if len(placement_group_models) > 1:
                logger.error(
                    (
                        "Expected 0 or 1 placement groups associated with fleet %s, found %s."
                        " An incorrect placement group might have been selected for instance %s"
                    ),
                    instance.fleet_id,
                    len(placement_group_models),
                    instance.name,
                )

    offers = await get_create_instance_offers(
        project=instance.project,
        profile=profile,
        requirements=requirements,
        fleet_model=instance.fleet,
        placement_group=(
            placement_group_model_to_placement_group(placement_group_model)
            if placement_group_model
            else None
        ),
        blocks="auto" if instance.total_blocks is None else instance.total_blocks,
        exclude_not_available=True,
    )

    if not offers and should_retry:
        instance.last_retry_at = get_current_datetime()
        logger.debug(
            "No offers for instance %s. Next retry",
            instance.name,
            extra={"instance_name": instance.name},
        )
        return

    # Limit number of offers tried to prevent long-running processing
    # in case all offers fail.
    for backend, instance_offer in offers[: server_settings.MAX_OFFERS_TRIED]:
        if instance_offer.backend not in BACKENDS_WITH_CREATE_INSTANCE_SUPPORT:
            continue
        compute = backend.compute()
        assert isinstance(compute, ComputeWithCreateInstanceSupport)
        instance_offer = _get_instance_offer_for_instance(instance_offer, instance)
        if (
            _is_fleet_master_instance(instance)
            and instance_offer.backend in BACKENDS_WITH_PLACEMENT_GROUPS_SUPPORT
            and instance.fleet
            and _is_cloud_cluster(instance.fleet)
        ):
            assert isinstance(compute, ComputeWithPlacementGroupSupport)
            placement_group_model = _find_suitable_placement_group(
                placement_groups=placement_group_models,
                instance_offer=instance_offer,
                compute=compute,
            )
            if placement_group_model is None:
                placement_group_model = await _create_placement_group(
                    fleet_model=instance.fleet,
                    master_instance_offer=instance_offer,
                    compute=compute,
                )
                if placement_group_model is None:  # error occurred
                    continue
                session.add(placement_group_model)
                await session.flush()
                placement_group_models.append(placement_group_model)
        logger.debug(
            "Trying %s in %s/%s for $%0.4f per hour",
            instance_offer.instance.name,
            instance_offer.backend.value,
            instance_offer.region,
            instance_offer.price,
        )
        try:
            job_provisioning_data = await run_async(
                compute.create_instance,
                instance_offer,
                instance_configuration,
                (
                    placement_group_model_to_placement_group(placement_group_model)
                    if placement_group_model
                    else None
                ),
            )
        except BackendError as e:
            logger.warning(
                "%s launch in %s/%s failed: %s",
                instance_offer.instance.name,
                instance_offer.backend.value,
                instance_offer.region,
                repr(e),
                extra={"instance_name": instance.name},
            )
            continue
        except Exception:
            logger.exception(
                "Got exception when launching %s in %s/%s",
                instance_offer.instance.name,
                instance_offer.backend.value,
                instance_offer.region,
            )
            continue

        instance.status = InstanceStatus.PROVISIONING
        instance.backend = backend.TYPE
        instance.region = instance_offer.region
        instance.price = instance_offer.price
        instance.instance_configuration = instance_configuration.json()
        instance.job_provisioning_data = job_provisioning_data.json()
        instance.offer = instance_offer.json()
        instance.total_blocks = instance_offer.total_blocks
        instance.started_at = get_current_datetime()
        instance.last_retry_at = get_current_datetime()

        logger.info(
            "Created instance %s",
            instance.name,
            extra={
                "instance_name": instance.name,
                "instance_status": InstanceStatus.PROVISIONING.value,
            },
        )
        if instance.fleet_id and _is_fleet_master_instance(instance):
            # Clean up placement groups that did not end up being used
            await schedule_fleet_placement_groups_deletion(
                session=session,
                fleet_id=instance.fleet_id,
                except_placement_group_ids=(
                    [placement_group_model.id] if placement_group_model is not None else []
                ),
            )
        return

    instance.last_retry_at = get_current_datetime()

    if not should_retry:
        _mark_terminated(instance, "All offers failed" if offers else "No offers found")
        if (
            instance.fleet
            and _is_fleet_master_instance(instance)
            and _is_cloud_cluster(instance.fleet)
        ):
            # Do not attempt to deploy other instances, as they won't determine the correct cluster
            # backend, region, and placement group without a successfully deployed master instance
            for sibling_instance in instance.fleet.instances:
                if sibling_instance.id == instance.id:
                    continue
                _mark_terminated(sibling_instance, "Master instance failed to start")


def _mark_terminated(instance: InstanceModel, termination_reason: str) -> None:
    instance.status = InstanceStatus.TERMINATED
    instance.termination_reason = termination_reason
    logger.info(
        "Terminated instance %s: %s",
        instance.name,
        instance.termination_reason,
        extra={
            "instance_name": instance.name,
            "instance_status": InstanceStatus.TERMINATED.value,
        },
    )


async def _check_instance(instance: InstanceModel) -> None:
    if (
        instance.status == InstanceStatus.BUSY
        and instance.jobs
        and all(job.status.is_finished() for job in instance.jobs)
    ):
        # A busy instance could have no active jobs due to this bug: https://github.com/dstackai/dstack/issues/2068
        instance.status = InstanceStatus.TERMINATING
        instance.termination_reason = "Instance job finished"
        logger.info(
            "Detected busy instance %s with finished job. Marked as TERMINATING",
            instance.name,
            extra={
                "instance_name": instance.name,
                "instance_status": instance.status.value,
            },
        )
        return

    job_provisioning_data = JobProvisioningData.__response__.parse_raw(
        instance.job_provisioning_data
    )
    if job_provisioning_data.hostname is None:
        await _wait_for_instance_provisioning_data(
            project=instance.project,
            instance=instance,
            job_provisioning_data=job_provisioning_data,
        )
        return

    if not job_provisioning_data.dockerized:
        if instance.status == InstanceStatus.PROVISIONING:
            instance.status = InstanceStatus.BUSY
        return

    ssh_private_keys = get_instance_ssh_private_keys(instance)

    # May return False if fails to establish ssh connection
    health_status_response = await run_async(
        _instance_healthcheck,
        ssh_private_keys,
        job_provisioning_data,
        None,
    )
    if isinstance(health_status_response, bool) or health_status_response is None:
        health_status = HealthStatus(healthy=False, reason="SSH or tunnel error")
    else:
        health_status = health_status_response

    logger.debug(
        "Check instance %s status. shim health: %s",
        instance.name,
        health_status,
        extra={"instance_name": instance.name, "shim_health": health_status},
    )

    if health_status.healthy:
        instance.termination_deadline = None
        instance.health_status = None
        instance.unreachable = False

        if instance.status == InstanceStatus.PROVISIONING:
            instance.status = InstanceStatus.IDLE if not instance.jobs else InstanceStatus.BUSY
            logger.info(
                "Instance %s has switched to %s status",
                instance.name,
                instance.status.value,
                extra={
                    "instance_name": instance.name,
                    "instance_status": instance.status.value,
                },
            )
        return

    if instance.termination_deadline is None:
        instance.termination_deadline = get_current_datetime() + TERMINATION_DEADLINE_OFFSET

    instance.health_status = health_status.reason
    instance.unreachable = True

    if instance.status == InstanceStatus.PROVISIONING and instance.started_at is not None:
        provisioning_deadline = _get_provisioning_deadline(
            instance=instance,
            job_provisioning_data=job_provisioning_data,
        )
        if get_current_datetime() > provisioning_deadline:
            instance.status = InstanceStatus.TERMINATING
            logger.warning(
                "Instance %s has not started in time. Marked as TERMINATING",
                instance.name,
                extra={
                    "instance_name": instance.name,
                    "instance_status": InstanceStatus.TERMINATING.value,
                },
            )
    elif instance.status in (InstanceStatus.IDLE, InstanceStatus.BUSY):
        logger.warning(
            "Instance %s shim is not available",
            instance.name,
            extra={"instance_name": instance.name},
        )
        deadline = instance.termination_deadline.replace(tzinfo=datetime.timezone.utc)
        if get_current_datetime() > deadline:
            instance.status = InstanceStatus.TERMINATING
            instance.termination_reason = "Termination deadline"
            logger.warning(
                "Instance %s shim waiting timeout. Marked as TERMINATING",
                instance.name,
                extra={
                    "instance_name": instance.name,
                    "instance_status": InstanceStatus.TERMINATING.value,
                },
            )


async def _wait_for_instance_provisioning_data(
    project: ProjectModel,
    instance: InstanceModel,
    job_provisioning_data: JobProvisioningData,
):
    logger.debug(
        "Waiting for instance %s to become running",
        instance.name,
    )
    provisioning_deadline = _get_provisioning_deadline(
        instance=instance,
        job_provisioning_data=job_provisioning_data,
    )
    if get_current_datetime() > provisioning_deadline:
        logger.warning(
            "Instance %s failed because instance has not become running in time", instance.name
        )
        instance.status = InstanceStatus.TERMINATING
        instance.termination_reason = "Instance has not become running in time"
        return

    backend = await backends_services.get_project_backend_by_type(
        project=project,
        backend_type=job_provisioning_data.backend,
    )
    if backend is None:
        logger.warning(
            "Instance %s failed because instance's backend is not available",
            instance.name,
        )
        instance.status = InstanceStatus.TERMINATING
        instance.termination_reason = "Backend not available"
        return
    try:
        await run_async(
            backend.compute().update_provisioning_data,
            job_provisioning_data,
            project.ssh_public_key,
            project.ssh_private_key,
        )
        instance.job_provisioning_data = job_provisioning_data.json()
    except ProvisioningError as e:
        logger.warning(
            "Error while waiting for instance %s to become running: %s",
            instance.name,
            repr(e),
        )
        instance.status = InstanceStatus.TERMINATING
        instance.termination_reason = "Error while waiting for instance to become running"
    except Exception:
        logger.exception(
            "Got exception when updating instance %s provisioning data", instance.name
        )


@runner_ssh_tunnel(ports=[DSTACK_SHIM_HTTP_PORT], retries=1)
def _instance_healthcheck(ports: Dict[int, int]) -> HealthStatus:
    shim_client = runner_client.ShimClient(port=ports[DSTACK_SHIM_HTTP_PORT])
    try:
        resp = shim_client.healthcheck(unmask_exeptions=True)
        if resp is None:
            return HealthStatus(healthy=False, reason="Unknown reason")
        return runner_client.health_response_to_health_status(resp)
    except requests.RequestException as e:
        return HealthStatus(healthy=False, reason=f"Can't request shim: {e}")
    except Exception as e:
        logger.exception("Unknown exception from shim.healthcheck: %s", e)
        return HealthStatus(
            healthy=False, reason=f"Unknown exception ({e.__class__.__name__}): {e}"
        )


async def _terminate(instance: InstanceModel) -> None:
    if (
        instance.last_termination_retry_at is not None
        and _next_termination_retry_at(instance) > get_current_datetime()
    ):
        return
    jpd = get_instance_provisioning_data(instance)
    if jpd is not None:
        if jpd.backend != BackendType.REMOTE:
            backend = await backends_services.get_project_backend_by_type(
                project=instance.project, backend_type=jpd.backend
            )
            if backend is None:
                logger.error(
                    "Failed to terminate instance %s. Backend %s not available.",
                    instance.name,
                    jpd.backend,
                )
            else:
                logger.debug("Terminating runner instance %s", jpd.hostname)
                try:
                    await run_async(
                        backend.compute().terminate_instance,
                        jpd.instance_id,
                        jpd.region,
                        jpd.backend_data,
                    )
                except Exception as e:
                    if instance.first_termination_retry_at is None:
                        instance.first_termination_retry_at = get_current_datetime()
                    instance.last_termination_retry_at = get_current_datetime()
                    if _next_termination_retry_at(instance) < _get_termination_deadline(instance):
                        if isinstance(e, NotYetTerminated):
                            logger.debug(
                                "Instance %s termination in progress: %s", instance.name, e
                            )
                        else:
                            logger.warning(
                                "Failed to terminate instance %s. Will retry. Error: %r",
                                instance.name,
                                e,
                                exc_info=not isinstance(e, BackendError),
                            )
                        return
                    logger.error(
                        "Failed all attempts to terminate instance %s."
                        " Please terminate the instance manually to avoid unexpected charges."
                        " Error: %r",
                        instance.name,
                        e,
                        exc_info=not isinstance(e, BackendError),
                    )

    instance.deleted = True
    instance.deleted_at = get_current_datetime()
    instance.finished_at = get_current_datetime()
    instance.status = InstanceStatus.TERMINATED
    logger.info(
        "Instance %s terminated",
        instance.name,
        extra={
            "instance_name": instance.name,
            "instance_status": InstanceStatus.TERMINATED.value,
        },
    )


def _next_termination_retry_at(instance: InstanceModel) -> datetime.datetime:
    assert instance.last_termination_retry_at is not None
    return (
        instance.last_termination_retry_at.replace(tzinfo=datetime.timezone.utc)
        + TERMINATION_RETRY_TIMEOUT
    )


def _get_termination_deadline(instance: InstanceModel) -> datetime.datetime:
    assert instance.first_termination_retry_at is not None
    return (
        instance.first_termination_retry_at.replace(tzinfo=datetime.timezone.utc)
        + TERMINATION_RETRY_MAX_DURATION
    )


def _need_to_wait_fleet_provisioning(instance: InstanceModel) -> bool:
    # Cluster cloud instances should wait for the first fleet instance to be provisioned
    # so that they are provisioned in the same backend/region
    if instance.fleet is None:
        return False
    if (
        _is_fleet_master_instance(instance)
        or instance.fleet.instances[0].job_provisioning_data is not None
        or instance.fleet.instances[0].status == InstanceStatus.TERMINATED
    ):
        return False
    return _is_cloud_cluster(instance.fleet)


def _is_fleet_master_instance(instance: InstanceModel) -> bool:
    return instance.fleet is not None and instance.id == instance.fleet.instances[0].id


def _is_cloud_cluster(fleet_model: FleetModel) -> bool:
    fleet = fleet_model_to_fleet(fleet_model)
    return (
        fleet.spec.configuration.placement == InstanceGroupPlacement.CLUSTER
        and fleet.spec.configuration.ssh_config is None
    )


def _get_instance_offer_for_instance(
    instance_offer: InstanceOfferWithAvailability,
    instance: InstanceModel,
) -> InstanceOfferWithAvailability:
    if instance.fleet is None:
        return instance_offer

    fleet = fleet_model_to_fleet(instance.fleet)
    master_instance = instance.fleet.instances[0]
    master_job_provisioning_data = get_instance_provisioning_data(master_instance)
    instance_offer = instance_offer.copy()
    if (
        fleet.spec.configuration.placement == InstanceGroupPlacement.CLUSTER
        and master_job_provisioning_data is not None
        and master_job_provisioning_data.availability_zone is not None
    ):
        if instance_offer.availability_zones is None:
            instance_offer.availability_zones = [master_job_provisioning_data.availability_zone]
        instance_offer.availability_zones = [
            z
            for z in instance_offer.availability_zones
            if z == master_job_provisioning_data.availability_zone
        ]
    return instance_offer


def _find_suitable_placement_group(
    placement_groups: List[PlacementGroupModel],
    instance_offer: InstanceOffer,
    compute: ComputeWithPlacementGroupSupport,
) -> Optional[PlacementGroupModel]:
    for pg in placement_groups:
        if compute.is_suitable_placement_group(
            placement_group_model_to_placement_group(pg), instance_offer
        ):
            return pg
    return None


async def _create_placement_group(
    fleet_model: FleetModel,
    master_instance_offer: InstanceOffer,
    compute: ComputeWithPlacementGroupSupport,
) -> Optional[PlacementGroupModel]:
    placement_group_model = PlacementGroupModel(
        # TODO: generate the name in Compute.create_placement_group to allow
        # backend-specific name length limits
        name=generate_unique_placement_group_name(
            project_name=fleet_model.project.name,
            fleet_name=fleet_model.name,
        ),
        project=fleet_model.project,
        fleet=fleet_model,
        configuration=PlacementGroupConfiguration(
            backend=master_instance_offer.backend,
            region=master_instance_offer.region,
            placement_strategy=PlacementStrategy.CLUSTER,
        ).json(),
    )
    placement_group = placement_group_model_to_placement_group(placement_group_model)
    logger.debug(
        "Creating placement group %s in %s/%s",
        placement_group.name,
        placement_group.configuration.backend.value,
        placement_group.configuration.region,
    )
    try:
        pgpd = await run_async(
            compute.create_placement_group,
            placement_group_model_to_placement_group(placement_group_model),
            master_instance_offer,
        )
    except BackendError as e:
        logger.warning(
            "Failed to create placement group %s in %s/%s: %r",
            placement_group.name,
            placement_group.configuration.backend.value,
            placement_group.configuration.region,
            e,
        )
        return None
    except Exception:
        logger.exception(
            "Got exception when creating placement group %s in %s/%s",
            placement_group.name,
            placement_group.configuration.backend.value,
            placement_group.configuration.region,
        )
        return None
    logger.info(
        "Created placement group %s in %s/%s",
        placement_group.name,
        placement_group.configuration.backend.value,
        placement_group.configuration.region,
    )
    placement_group_model.provisioning_data = pgpd.json()
    return placement_group_model


def _get_instance_idle_duration(instance: InstanceModel) -> datetime.timedelta:
    last_time = instance.created_at.replace(tzinfo=datetime.timezone.utc)
    if instance.last_job_processed_at is not None:
        last_time = instance.last_job_processed_at.replace(tzinfo=datetime.timezone.utc)
    return get_current_datetime() - last_time


def _get_retry_duration_deadline(instance: InstanceModel, retry: Retry) -> datetime.datetime:
    return instance.created_at.replace(tzinfo=datetime.timezone.utc) + timedelta(
        seconds=retry.duration
    )


def _get_provisioning_deadline(
    instance: InstanceModel,
    job_provisioning_data: JobProvisioningData,
) -> datetime.datetime:
    timeout_interval = get_provisioning_timeout(
        backend_type=job_provisioning_data.get_base_backend(),
        instance_type_name=job_provisioning_data.instance_type.name,
    )
    return instance.started_at.replace(tzinfo=datetime.timezone.utc) + timeout_interval


def _ssh_keys_to_pkeys(ssh_keys: list[SSHKey]) -> list[PKey]:
    return [pkey_from_str(sk.private) for sk in ssh_keys if sk.private is not None]<|MERGE_RESOLUTION|>--- conflicted
+++ resolved
@@ -19,11 +19,8 @@
 from dstack._internal.core.backends.base.compute import (
     ComputeWithCreateInstanceSupport,
     ComputeWithPlacementGroupSupport,
-<<<<<<< HEAD
     GoArchType,
-=======
     generate_unique_placement_group_name,
->>>>>>> 004b91e9
     get_dstack_runner_binary_path,
     get_dstack_shim_binary_path,
     get_dstack_working_dir,
