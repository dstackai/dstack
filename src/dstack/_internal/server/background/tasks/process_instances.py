--- conflicted
+++ resolved
@@ -679,17 +679,8 @@
             )
         return
 
-<<<<<<< HEAD
     _mark_terminated(instance, InstanceTerminationReason.NO_OFFERS.value)
-    if (
-        instance.fleet
-        and _is_fleet_master_instance(instance)
-        and _is_cloud_cluster(instance.fleet)
-    ):
-=======
-    _mark_terminated(instance, "All offers failed" if offers else "No offers found")
     if instance.fleet and is_fleet_master_instance(instance) and is_cloud_cluster(instance.fleet):
->>>>>>> 201952aa
         # Do not attempt to deploy other instances, as they won't determine the correct cluster
         # backend, region, and placement group without a successfully deployed master instance
         for sibling_instance in instance.fleet.instances:
