from sqlalchemy import or_, select
from sqlalchemy.orm import joinedload

from dstack._internal.core.models.runs import JobSpec, JobStatus
from dstack._internal.server.db import get_session_ctx
from dstack._internal.server.models import GatewayModel, JobModel
from dstack._internal.server.services.gateways import gateway_connections_pool
from dstack._internal.server.services.jobs import (
    TERMINATING_PROCESSING_JOBS_IDS,
    TERMINATING_PROCESSING_JOBS_LOCK,
    job_model_to_job_submission,
    terminate_job_submission_instance,
)
from dstack._internal.server.services.logging import job_log
from dstack._internal.server.utils.common import run_async
from dstack._internal.utils.common import get_current_datetime
from dstack._internal.utils.logging import get_logger

logger = get_logger(__name__)


async def process_finished_jobs():
    async with get_session_ctx() as session:
        async with TERMINATING_PROCESSING_JOBS_LOCK:
            res = await session.execute(
                select(JobModel)
                .where(
                    JobModel.id.not_in(TERMINATING_PROCESSING_JOBS_IDS),
                    JobModel.removed.is_(False),
                    JobModel.status.in_(JobStatus.finished_statuses()),
                    or_(JobModel.remove_at.is_(None), JobModel.remove_at < get_current_datetime()),
                )
                .order_by(JobModel.last_processed_at.asc())
                .limit(1)  # TODO(egor-s) process multiple at once
            )
            job_model = res.scalar()
            if job_model is None:
                return
            TERMINATING_PROCESSING_JOBS_IDS.add(job_model.id)
    try:
        await _process_job(job_id=job_model.id)
    finally:
        TERMINATING_PROCESSING_JOBS_IDS.remove(job_model.id)


async def _process_job(job_id):
    async with get_session_ctx() as session:
        res = await session.execute(
            select(JobModel).where(JobModel.id == job_id).options(joinedload(JobModel.project))
        )
        job_model = res.scalar_one()
        job_submission = job_model_to_job_submission(job_model)
        job_spec = JobSpec.parse_raw(job_model.job_spec_data)
        if job_spec.gateway is not None:
            res = await session.execute(
                select(GatewayModel)
                .where(
                    GatewayModel.name == job_spec.gateway.gateway_name,
                    GatewayModel.project_id == job_model.project_id,
                )
                .options(joinedload(GatewayModel.gateway_compute))
            )
<<<<<<< HEAD
            gateway = res.scalar_one()
            if (
                conn := await gateway_connections_pool.get(gateway.gateway_compute.ip_address)
            ) is None:
                logger.warning("Gateway is not connected: %s", gateway.gateway_compute.ip_address)
            try:
                await run_async(
                    conn.client.unregister_service,
                    job_model.project.name,
                    job_spec.gateway.hostname,
                )
                logger.debug(*job_log("service is unregistered", job_model))
            except Exception as e:
                logger.warning("failed to unregister service: %s", e)
=======
            gateway = res.scalar()
            if gateway is not None:
                await run_async(
                    _unregister_service,
                    job_model.project.name,
                    job_spec.gateway.hostname,
                    gateway.gateway_compute.ssh_private_key,
                )
            logger.debug(*job_log("service is unregistered", job_model))
>>>>>>> 5b48bdf3
        try:
            if job_submission.job_provisioning_data is not None:
                await terminate_job_submission_instance(
                    project=job_model.project,
                    job_submission=job_submission,
                )
            job_model.removed = True
            logger.info(*job_log("marked as removed", job_model))
        except Exception as e:
            job_model.removed = False
            logger.error(*job_log("failed to terminate job instance: %s", job_model, e))
        job_model.last_processed_at = get_current_datetime()
        await session.commit()<|MERGE_RESOLUTION|>--- conflicted
+++ resolved
@@ -60,32 +60,23 @@
                 )
                 .options(joinedload(GatewayModel.gateway_compute))
             )
-<<<<<<< HEAD
-            gateway = res.scalar_one()
-            if (
-                conn := await gateway_connections_pool.get(gateway.gateway_compute.ip_address)
-            ) is None:
-                logger.warning("Gateway is not connected: %s", gateway.gateway_compute.ip_address)
-            try:
-                await run_async(
-                    conn.client.unregister_service,
-                    job_model.project.name,
-                    job_spec.gateway.hostname,
-                )
-                logger.debug(*job_log("service is unregistered", job_model))
-            except Exception as e:
-                logger.warning("failed to unregister service: %s", e)
-=======
             gateway = res.scalar()
             if gateway is not None:
-                await run_async(
-                    _unregister_service,
-                    job_model.project.name,
-                    job_spec.gateway.hostname,
-                    gateway.gateway_compute.ssh_private_key,
-                )
-            logger.debug(*job_log("service is unregistered", job_model))
->>>>>>> 5b48bdf3
+                if (
+                    conn := await gateway_connections_pool.get(gateway.gateway_compute.ip_address)
+                ) is None:
+                    logger.warning(
+                        "Gateway is not connected: %s", gateway.gateway_compute.ip_address
+                    )
+                try:
+                    await run_async(
+                        conn.client.unregister_service,
+                        job_model.project.name,
+                        job_spec.gateway.hostname,
+                    )
+                    logger.debug(*job_log("service is unregistered", job_model))
+                except Exception as e:
+                    logger.warning("failed to unregister service: %s", e)
         try:
             if job_submission.job_provisioning_data is not None:
                 await terminate_job_submission_instance(
