import asyncio
import datetime
from typing import List, Optional, Set, Tuple

from sqlalchemy import and_, or_, select
from sqlalchemy.ext.asyncio import AsyncSession
from sqlalchemy.orm import joinedload, load_only, selectinload

import dstack._internal.server.services.services.autoscalers as autoscalers
from dstack._internal.core.errors import ServerError
from dstack._internal.core.models.profiles import RetryEvent, StopCriteria
from dstack._internal.core.models.runs import (
    Job,
    JobSpec,
    JobStatus,
    JobTerminationReason,
    Run,
    RunSpec,
    RunStatus,
    RunTerminationReason,
)
from dstack._internal.server.db import get_db, get_session_ctx
from dstack._internal.server.models import (
    InstanceModel,
    JobModel,
    ProjectModel,
    RunModel,
    UserModel,
)
from dstack._internal.server.services.jobs import (
    find_job,
    get_job_specs_from_run_spec,
    group_jobs_by_replica_latest,
)
from dstack._internal.server.services.locking import get_locker
from dstack._internal.server.services.prometheus.client_metrics import run_metrics
from dstack._internal.server.services.runs import (
    fmt,
    is_replica_ready,
    process_terminating_run,
    retry_run_replica_jobs,
    run_model_to_run,
    scale_run_replicas,
)
from dstack._internal.server.services.secrets import get_project_secrets_mapping
from dstack._internal.server.services.services import update_service_desired_replica_count
from dstack._internal.server.utils import sentry_utils
from dstack._internal.utils import common
from dstack._internal.utils.logging import get_logger

logger = get_logger(__name__)

MIN_PROCESSING_INTERVAL = datetime.timedelta(seconds=5)
ROLLING_DEPLOYMENT_MAX_SURGE = 1  # at most one extra replica during rolling deployment


async def process_runs(batch_size: int = 1):
    tasks = []
    for _ in range(batch_size):
        tasks.append(_process_next_run())
    await asyncio.gather(*tasks)


@sentry_utils.instrument_background_task
async def _process_next_run():
    run_lock, run_lockset = get_locker(get_db().dialect_name).get_lockset(RunModel.__tablename__)
    job_lock, job_lockset = get_locker(get_db().dialect_name).get_lockset(JobModel.__tablename__)
    now = common.get_current_datetime()
    async with get_session_ctx() as session:
        async with run_lock, job_lock:
            res = await session.execute(
                select(RunModel)
                .where(
                    RunModel.id.not_in(run_lockset),
                    RunModel.last_processed_at < now - MIN_PROCESSING_INTERVAL,
                    # Filter out runs that don't need to be processed.
                    # This is only to reduce unnecessary commits.
                    # Otherwise, we could fetch all active runs and filter them when processing.
                    or_(
                        # Active non-pending runs:
                        RunModel.status.not_in(
                            RunStatus.finished_statuses() + [RunStatus.PENDING]
                        ),
                        # Retrying runs:
                        and_(
                            RunModel.status == RunStatus.PENDING,
                            RunModel.resubmission_attempt > 0,
                        ),
                        # Scheduled ready runs:
                        and_(
                            RunModel.status == RunStatus.PENDING,
                            RunModel.resubmission_attempt == 0,
                            RunModel.next_triggered_at.is_not(None),
                            RunModel.next_triggered_at < now,
                        ),
                        # Scaled-to-zero runs:
                        # Such runs cannot be scheduled, thus we check next_triggered_at.
                        # If we allow scheduled services with downscaling to zero
                        # This check won't pass.
                        and_(
                            RunModel.status == RunStatus.PENDING,
                            RunModel.resubmission_attempt == 0,
                            RunModel.next_triggered_at.is_(None),
                        ),
                    ),
                )
                .options(joinedload(RunModel.jobs).load_only(JobModel.id))
                .options(load_only(RunModel.id))
                .order_by(RunModel.last_processed_at.asc())
                .limit(1)
                .with_for_update(skip_locked=True, key_share=True, of=RunModel)
            )
            run_model = res.scalar()
            if run_model is None:
                return
            res = await session.execute(
                select(JobModel)
                .where(
                    JobModel.run_id == run_model.id,
                    JobModel.id.not_in(job_lockset),
                )
                .order_by(JobModel.id)  # take locks in order
                .with_for_update(skip_locked=True, key_share=True)
            )
            job_models = res.scalars().all()
            if len(run_model.jobs) != len(job_models):
                # Some jobs are locked
                return
            job_ids = [j.id for j in run_model.jobs]
            run_lockset.add(run_model.id)
            job_lockset.update(job_ids)
        try:
            run_model_id = run_model.id
            await _process_run(session=session, run_model=run_model)
        finally:
            run_lockset.difference_update([run_model_id])
            job_lockset.difference_update(job_ids)


async def _process_run(session: AsyncSession, run_model: RunModel):
    # Refetch to load related attributes.
    res = await session.execute(
        select(RunModel)
        .where(RunModel.id == run_model.id)
        .execution_options(populate_existing=True)
<<<<<<< HEAD
        .options(joinedload(RunModel.project).joinedload(ProjectModel.backends))
        .options(joinedload(RunModel.user))
        .options(joinedload(RunModel.repo))
        .options(selectinload(RunModel.jobs).joinedload(JobModel.instance))
        .options(selectinload(RunModel.jobs).joinedload(JobModel.probes))
=======
        .options(joinedload(RunModel.project).load_only(ProjectModel.id, ProjectModel.name))
        .options(joinedload(RunModel.user).load_only(UserModel.name))
        .options(
            selectinload(RunModel.jobs)
            .joinedload(JobModel.instance)
            .load_only(InstanceModel.fleet_id)
        )
>>>>>>> 83835bab
        .execution_options(populate_existing=True)
    )
    run_model = res.unique().scalar_one()
    logger.debug("%s: processing run", fmt(run_model))
    try:
        if run_model.status == RunStatus.PENDING:
            await _process_pending_run(session, run_model)
        elif run_model.status in {RunStatus.SUBMITTED, RunStatus.PROVISIONING, RunStatus.RUNNING}:
            await _process_active_run(session, run_model)
        elif run_model.status == RunStatus.TERMINATING:
            await process_terminating_run(session, run_model)
        else:
            logger.error("%s: unexpected status %s", fmt(run_model), run_model.status.name)
            run_model.status = RunStatus.TERMINATING
            run_model.termination_reason = RunTerminationReason.SERVER_ERROR
    except ServerError as e:
        logger.error("%s: run processing error: %s", fmt(run_model), e)
        run_model.status = RunStatus.TERMINATING
        run_model.termination_reason = RunTerminationReason.SERVER_ERROR

    run_model.last_processed_at = common.get_current_datetime()
    await session.commit()


async def _process_pending_run(session: AsyncSession, run_model: RunModel):
    """Jobs are not created yet"""
    run = run_model_to_run(run_model)

    # TODO: Do not select such runs in the first place to avoid redundant processing
    if run_model.resubmission_attempt > 0 and not _retrying_run_ready_for_resubmission(
        run_model, run
    ):
        logger.debug("%s: retrying run is not yet ready for resubmission", fmt(run_model))
        return

    run_model.desired_replica_count = 1
    if run.run_spec.configuration.type == "service":
        run_model.desired_replica_count = run.run_spec.configuration.replicas.min or 0
        await update_service_desired_replica_count(
            session,
            run_model,
            run.run_spec.configuration,
            # does not matter for pending services, since 0->n scaling should happen without delay
            last_scaled_at=None,
        )

    if run_model.desired_replica_count == 0:
        # stay zero scaled
        return

    await scale_run_replicas(session, run_model, replicas_diff=run_model.desired_replica_count)

    run_model.status = RunStatus.SUBMITTED
    logger.info("%s: run status has changed PENDING -> SUBMITTED", fmt(run_model))


def _retrying_run_ready_for_resubmission(run_model: RunModel, run: Run) -> bool:
    if run.latest_job_submission is None:
        # Should not be possible
        return True
    duration_since_processing = (
        common.get_current_datetime() - run.latest_job_submission.last_processed_at
    )
    if duration_since_processing < _get_retry_delay(run_model.resubmission_attempt):
        return False
    return True


# We use exponentially increasing retry delays for pending runs.
# This prevents creation of too many job submissions for runs stuck in pending,
# e.g. when users set retry for a long period without capacity.
_PENDING_RETRY_DELAYS = [
    datetime.timedelta(seconds=15),
    datetime.timedelta(seconds=30),
    datetime.timedelta(minutes=1),
    datetime.timedelta(minutes=2),
    datetime.timedelta(minutes=5),
    datetime.timedelta(minutes=10),
]


def _get_retry_delay(resubmission_attempt: int) -> datetime.timedelta:
    if resubmission_attempt - 1 < len(_PENDING_RETRY_DELAYS):
        return _PENDING_RETRY_DELAYS[resubmission_attempt - 1]
    return _PENDING_RETRY_DELAYS[-1]


async def _process_active_run(session: AsyncSession, run_model: RunModel):
    """
    Run is submitted, provisioning, or running.
    We handle fails, scaling, and status changes.
    """
    run = run_model_to_run(run_model)
    run_spec = run.run_spec
    retry_single_job = _can_retry_single_job(run_spec)

    run_statuses: Set[RunStatus] = set()
    run_termination_reasons: Set[RunTerminationReason] = set()
    replicas_to_retry: List[Tuple[int, List[JobModel]]] = []

    replicas_info: List[autoscalers.ReplicaInfo] = []
    for replica_num, job_models in group_jobs_by_replica_latest(run_model.jobs):
        replica_statuses: Set[RunStatus] = set()
        replica_needs_retry = False

        replica_active = True
        for job_model in job_models:
            job = find_job(run.jobs, job_model.replica_num, job_model.job_num)
            if (
                run_model.fleet_id is None
                and job_model.instance is not None
                and job_model.instance.fleet_id is not None
            ):
                run_model.fleet_id = job_model.instance.fleet_id
            if job_model.status == JobStatus.DONE or (
                job_model.status == JobStatus.TERMINATING
                and job_model.termination_reason == JobTerminationReason.DONE_BY_RUNNER
            ):
                # the job is done or going to be done
                replica_statuses.add(RunStatus.DONE)
                # for some reason the replica is done, it's not active
                replica_active = False
            elif job_model.termination_reason == JobTerminationReason.SCALED_DOWN:
                # the job was scaled down
                replica_active = False
            elif job_model.status == JobStatus.RUNNING:
                # the job is running
                replica_statuses.add(RunStatus.RUNNING)
            elif job_model.status in {JobStatus.PROVISIONING, JobStatus.PULLING}:
                # the job is provisioning
                replica_statuses.add(RunStatus.PROVISIONING)
            elif job_model.status == JobStatus.SUBMITTED:
                # the job is submitted
                replica_statuses.add(RunStatus.SUBMITTED)
            elif job_model.status == JobStatus.FAILED or (
                job_model.status
                in [JobStatus.TERMINATING, JobStatus.TERMINATED, JobStatus.ABORTED]
                and job_model.termination_reason
                not in {JobTerminationReason.DONE_BY_RUNNER, JobTerminationReason.SCALED_DOWN}
            ):
                current_duration = _should_retry_job(run, job, job_model)
                if current_duration is None:
                    replica_statuses.add(RunStatus.FAILED)
                    run_termination_reasons.add(RunTerminationReason.JOB_FAILED)
                else:
                    if _is_retry_duration_exceeded(job, current_duration):
                        replica_statuses.add(RunStatus.FAILED)
                        run_termination_reasons.add(RunTerminationReason.RETRY_LIMIT_EXCEEDED)
                    else:
                        replica_needs_retry = True
            else:
                raise ValueError(f"Unexpected job status {job_model.status}")

        if RunStatus.FAILED in replica_statuses:
            run_statuses.add(RunStatus.FAILED)
        else:
            if replica_needs_retry:
                replicas_to_retry.append((replica_num, job_models))
            if not replica_needs_retry or retry_single_job:
                run_statuses.update(replica_statuses)

        if replica_active:
            # submitted_at = replica created
            replicas_info.append(
                autoscalers.ReplicaInfo(
                    active=True,
                    timestamp=min(job.submitted_at for job in job_models).replace(
                        tzinfo=datetime.timezone.utc
                    ),
                )
            )
        else:
            # last_processed_at = replica scaled down
            replicas_info.append(
                autoscalers.ReplicaInfo(
                    active=False,
                    timestamp=max(job.last_processed_at for job in job_models).replace(
                        tzinfo=datetime.timezone.utc
                    ),
                )
            )

    termination_reason: Optional[RunTerminationReason] = None
    if RunStatus.FAILED in run_statuses:
        new_status = RunStatus.TERMINATING
        if RunTerminationReason.JOB_FAILED in run_termination_reasons:
            termination_reason = RunTerminationReason.JOB_FAILED
        elif RunTerminationReason.RETRY_LIMIT_EXCEEDED in run_termination_reasons:
            termination_reason = RunTerminationReason.RETRY_LIMIT_EXCEEDED
        else:
            raise ValueError(f"Unexpected termination reason {run_termination_reasons}")
    elif _should_stop_on_master_done(run):
        new_status = RunStatus.TERMINATING
        # ALL_JOBS_DONE is used for all DONE reasons including master-done
        termination_reason = RunTerminationReason.ALL_JOBS_DONE
    elif RunStatus.RUNNING in run_statuses:
        new_status = RunStatus.RUNNING
    elif RunStatus.PROVISIONING in run_statuses:
        new_status = RunStatus.PROVISIONING
    elif RunStatus.SUBMITTED in run_statuses:
        new_status = RunStatus.SUBMITTED
    elif RunStatus.DONE in run_statuses and not replicas_to_retry:
        new_status = RunStatus.TERMINATING
        termination_reason = RunTerminationReason.ALL_JOBS_DONE
    else:
        new_status = RunStatus.PENDING

    # Terminate active jobs if the run is to be resubmitted
    if new_status == RunStatus.PENDING and not retry_single_job:
        for _, replica_jobs in replicas_to_retry:
            for job_model in replica_jobs:
                if not (
                    job_model.status.is_finished() or job_model.status == JobStatus.TERMINATING
                ):
                    job_model.status = JobStatus.TERMINATING
                    job_model.termination_reason = JobTerminationReason.TERMINATED_BY_SERVER

    if new_status not in {RunStatus.TERMINATING, RunStatus.PENDING}:
        # No need to retry, scale, or redeploy replicas if the run is terminating,
        # pending run will retry replicas in `process_pending_run`
        await _handle_run_replicas(
            session, run_model, run_spec, replicas_to_retry, retry_single_job, replicas_info
        )

    if run_model.status != new_status:
        logger.info(
            "%s: run status has changed %s -> %s",
            fmt(run_model),
            run_model.status.name,
            new_status.name,
        )
        if run_model.status == RunStatus.SUBMITTED and new_status == RunStatus.PROVISIONING:
            current_time = common.get_current_datetime()
            submit_to_provision_duration = (current_time - run_model.submitted_at).total_seconds()
            logger.info(
                "%s: run took %.2f seconds from submission to provisioning.",
                fmt(run_model),
                submit_to_provision_duration,
            )
            project_name = run_model.project.name
            run_metrics.log_submit_to_provision_duration(
                submit_to_provision_duration, project_name, run_spec.configuration.type
            )

        if new_status == RunStatus.PENDING:
            run_metrics.increment_pending_runs(run_model.project.name, run_spec.configuration.type)

        run_model.status = new_status
        run_model.termination_reason = termination_reason
        # While a run goes to pending without provisioning, resubmission_attempt increases.
        if new_status == RunStatus.PROVISIONING:
            run_model.resubmission_attempt = 0
        elif new_status == RunStatus.PENDING:
            run_model.resubmission_attempt += 1


async def _handle_run_replicas(
    session: AsyncSession,
    run_model: RunModel,
    run_spec: RunSpec,
    replicas_to_retry: list[tuple[int, list[JobModel]]],
    retry_single_job: bool,
    replicas_info: list[autoscalers.ReplicaInfo],
) -> None:
    """
    Does ONE of:
    - replica retry
    - replica scaling
    - replica rolling deployment

    Does not do everything at once to avoid conflicts between the stages and long DB transactions.
    """

    if replicas_to_retry:
        for _, replica_jobs in replicas_to_retry:
            await retry_run_replica_jobs(
                session, run_model, replica_jobs, only_failed=retry_single_job
            )
        return

    if run_spec.configuration.type == "service":
        await update_service_desired_replica_count(
            session,
            run_model,
            run_spec.configuration,
            # FIXME: should only include scaling events, not retries and deployments
            last_scaled_at=max((r.timestamp for r in replicas_info), default=None),
        )

    max_replica_count = run_model.desired_replica_count
    if _has_out_of_date_replicas(run_model):
        # allow extra replicas when deployment is in progress
        max_replica_count += ROLLING_DEPLOYMENT_MAX_SURGE

    active_replica_count = sum(1 for r in replicas_info if r.active)
    if active_replica_count not in range(run_model.desired_replica_count, max_replica_count + 1):
        await scale_run_replicas(
            session,
            run_model,
            replicas_diff=run_model.desired_replica_count - active_replica_count,
        )
        return

    await _update_jobs_to_new_deployment_in_place(
        session=session,
        run_model=run_model,
        run_spec=run_spec,
    )
    if _has_out_of_date_replicas(run_model):
        non_terminated_replica_count = len(
            {j.replica_num for j in run_model.jobs if not j.status.is_finished()}
        )
        # Avoid using too much hardware during a deployment - never have
        # more than max_replica_count non-terminated replicas.
        if non_terminated_replica_count < max_replica_count:
            # Start more up-to-date replicas that will eventually replace out-of-date replicas.
            await scale_run_replicas(
                session,
                run_model,
                replicas_diff=max_replica_count - non_terminated_replica_count,
            )

        replicas_to_stop_count = 0
        # stop any out-of-date replicas that are not ready
        replicas_to_stop_count += sum(
            any(j.deployment_num < run_model.deployment_num for j in jobs)
            and any(
                j.status not in [JobStatus.TERMINATING] + JobStatus.finished_statuses()
                for j in jobs
            )
            and not is_replica_ready(jobs)
            for _, jobs in group_jobs_by_replica_latest(run_model.jobs)
        )
        ready_replica_count = sum(
            is_replica_ready(jobs) for _, jobs in group_jobs_by_replica_latest(run_model.jobs)
        )
        if ready_replica_count > run_model.desired_replica_count:
            # stop excessive ready out-of-date replicas
            replicas_to_stop_count += ready_replica_count - run_model.desired_replica_count
        if replicas_to_stop_count:
            await scale_run_replicas(
                session,
                run_model,
                replicas_diff=-replicas_to_stop_count,
            )


async def _update_jobs_to_new_deployment_in_place(
    session: AsyncSession, run_model: RunModel, run_spec: RunSpec
) -> None:
    """
    Bump deployment_num for jobs that do not require redeployment.
    """
    secrets = await get_project_secrets_mapping(
        session=session,
        project=run_model.project,
    )
    for replica_num, job_models in group_jobs_by_replica_latest(run_model.jobs):
        if all(j.status.is_finished() for j in job_models):
            continue
        if all(j.deployment_num == run_model.deployment_num for j in job_models):
            continue
        # FIXME: Handle getting image configuration errors or skip it.
        new_job_specs = await get_job_specs_from_run_spec(
            run_spec=run_spec,
            secrets=secrets,
            replica_num=replica_num,
        )
        assert len(new_job_specs) == len(job_models), (
            "Changing the number of jobs within a replica is not yet supported"
        )
        can_update_all_jobs = True
        for old_job_model, new_job_spec in zip(job_models, new_job_specs):
            old_job_spec = JobSpec.__response__.parse_raw(old_job_model.job_spec_data)
            if new_job_spec != old_job_spec:
                can_update_all_jobs = False
                break
        if can_update_all_jobs:
            for job_model in job_models:
                job_model.deployment_num = run_model.deployment_num


def _has_out_of_date_replicas(run: RunModel) -> bool:
    for job in run.jobs:
        if job.deployment_num < run.deployment_num and not (
            job.status.is_finished() or job.termination_reason == JobTerminationReason.SCALED_DOWN
        ):
            return True
    return False


def _should_retry_job(run: Run, job: Job, job_model: JobModel) -> Optional[datetime.timedelta]:
    """
    Checks if the job should be retried.
    Returns the current duration of retrying if retry is enabled.
    """
    if job.job_spec.retry is None:
        return None

    last_provisioned_submission = None
    for job_submission in reversed(job.job_submissions):
        if job_submission.job_provisioning_data is not None:
            last_provisioned_submission = job_submission
            break

    if (
        job_model.termination_reason is not None
        and job_model.termination_reason.to_retry_event() == RetryEvent.NO_CAPACITY
        and last_provisioned_submission is None
        and RetryEvent.NO_CAPACITY in job.job_spec.retry.on_events
    ):
        return common.get_current_datetime() - run.submitted_at

    if last_provisioned_submission is None:
        return None

    if (
        last_provisioned_submission.termination_reason is not None
        and last_provisioned_submission.termination_reason.to_retry_event()
        in job.job_spec.retry.on_events
    ):
        return common.get_current_datetime() - last_provisioned_submission.last_processed_at

    return None


def _is_retry_duration_exceeded(job: Job, current_duration: datetime.timedelta) -> bool:
    if job.job_spec.retry is None:
        return True
    return current_duration > datetime.timedelta(seconds=job.job_spec.retry.duration)


def _can_retry_single_job(run_spec: RunSpec) -> bool:
    # TODO: Currently, we terminate and retry the entire replica if one of the job fails.
    # We could make partial retry in some multi-node cases.
    # E.g. restarting a worker node, independent jobs.
    return False


def _should_stop_on_master_done(run: Run) -> bool:
    if run.run_spec.merged_profile.stop_criteria != StopCriteria.MASTER_DONE:
        return False
    for job in run.jobs:
        if job.job_spec.job_num == 0 and job.job_submissions[-1].status == JobStatus.DONE:
            return True
    return False<|MERGE_RESOLUTION|>--- conflicted
+++ resolved
@@ -143,13 +143,6 @@
         select(RunModel)
         .where(RunModel.id == run_model.id)
         .execution_options(populate_existing=True)
-<<<<<<< HEAD
-        .options(joinedload(RunModel.project).joinedload(ProjectModel.backends))
-        .options(joinedload(RunModel.user))
-        .options(joinedload(RunModel.repo))
-        .options(selectinload(RunModel.jobs).joinedload(JobModel.instance))
-        .options(selectinload(RunModel.jobs).joinedload(JobModel.probes))
-=======
         .options(joinedload(RunModel.project).load_only(ProjectModel.id, ProjectModel.name))
         .options(joinedload(RunModel.user).load_only(UserModel.name))
         .options(
@@ -157,7 +150,6 @@
             .joinedload(JobModel.instance)
             .load_only(InstanceModel.fleet_id)
         )
->>>>>>> 83835bab
         .execution_options(populate_existing=True)
     )
     run_model = res.unique().scalar_one()
