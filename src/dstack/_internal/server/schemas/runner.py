--- conflicted
+++ resolved
@@ -75,15 +75,11 @@
     shm_size: int
 
 
-<<<<<<< HEAD
 class StopBody(CoreModel):
-    force: bool = False
-=======
-class StopBody(BaseModel):
     force: bool = False
 
 
-class PullBody(BaseModel):
+class PullBody(CoreModel):
     state: str
     container_name: Optional[str]
     status: Optional[str]
@@ -91,5 +87,4 @@
     oom_killed: Optional[bool]
     dead: Optional[bool]
     exit_code: Optional[int]
-    error: Optional[str]
->>>>>>> d393cf4b
+    error: Optional[str]