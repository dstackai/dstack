--- conflicted
+++ resolved
@@ -122,12 +122,8 @@
     if verbose:
         table.add_column("INSTANCE", no_wrap=True)
     table.add_column("RESOURCES")
-<<<<<<< HEAD
-    table.add_column("SPOT")
     if verbose:
         table.add_column("RESERVATION", no_wrap=True)
-=======
->>>>>>> 05327097
     table.add_column("PRICE", no_wrap=True)
     table.add_column("STATUS", no_wrap=True)
     table.add_column("SUBMITTED", style="grey58", no_wrap=True)
@@ -160,13 +156,8 @@
                     {
                         "BACKEND": f"{jpd.backend.value.replace('remote', 'ssh')} ({jpd.region})",
                         "INSTANCE": jpd.instance_type.name,
-<<<<<<< HEAD
-                        "RESOURCES": jpd.instance_type.resources.pretty_format(),
-                        "SPOT": "yes" if jpd.instance_type.resources.spot else "no",
+                        "RESOURCES": jpd.instance_type.resources.pretty_format(include_spot=True),
                         "RESERVATION": jpd.reservation,
-=======
-                        "RESOURCES": jpd.instance_type.resources.pretty_format(include_spot=True),
->>>>>>> 05327097
                         "PRICE": f"${jpd.price:.4}",
                     }
                 )
