--- conflicted
+++ resolved
@@ -41,16 +41,7 @@
 )
 from dstack._internal.core.models.repos.base import Repo
 from dstack._internal.core.models.resources import CPUSpec
-<<<<<<< HEAD
-from dstack._internal.core.models.runs import JobSubmission, RunStatus
-=======
-from dstack._internal.core.models.runs import (
-    JobStatus,
-    JobSubmission,
-    JobTerminationReason,
-    RunStatus,
-)
->>>>>>> c1126baa
+from dstack._internal.core.models.runs import JobStatus, JobSubmission, RunStatus
 from dstack._internal.core.services.configs import ConfigManager
 from dstack._internal.core.services.diff import diff_models
 from dstack._internal.utils.common import local_time
@@ -175,7 +166,12 @@
             # We can attach to run multiple times if it goes from running to pending (retried).
             while True:
                 with MultiItemStatus(f"Launching [code]{run.name}[/]...", console=console) as live:
-                    while not _is_ready_to_attach(run):
+                    while run.status in (
+                        RunStatus.SUBMITTED,
+                        RunStatus.PENDING,
+                        RunStatus.PROVISIONING,
+                        RunStatus.TERMINATING,
+                    ):
                         table = get_runs_table([run])
                         live.update(table)
                         time.sleep(5)
@@ -597,8 +593,6 @@
     return 1
 
 
-<<<<<<< HEAD
-=======
 def _is_ready_to_attach(run: Run) -> bool:
     return not (
         run.status
@@ -613,23 +607,6 @@
     )
 
 
-def _get_run_termination_reason_and_exit_status(
-    run: Run,
-) -> Tuple[Optional[JobTerminationReason], Optional[str], Optional[int]]:
-    if len(run._run.jobs) == 0:
-        return None, None, None
-    job = run._run.jobs[0]
-    if len(job.job_submissions) == 0:
-        return None, None, None
-    job_submission = job.job_submissions[0]
-    return (
-        job_submission.termination_reason,
-        job_submission.termination_reason_message,
-        job_submission.exit_status,
-    )
-
-
->>>>>>> c1126baa
 def _run_resubmitted(run: Run, current_job_submission: Optional[JobSubmission]) -> bool:
     if current_job_submission is None or run._run.latest_job_submission is None:
         return False
