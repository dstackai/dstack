--- conflicted
+++ resolved
@@ -89,18 +89,9 @@
             repo_config = config_manager.get_repo_config(repo_path)
             if repo_config is None:
                 warn(
-<<<<<<< HEAD
-                    "The repo is not initialized. Starting from 0.19.25, repos are optional\n"
-                    "There are three options:\n"
-                    "  - Run `dstack init` to initialize the current directory as a repo\n"
-                    "  - Specify `--repo`\n"
-                    "  - Specify `--no-repo` to not use any repo and suppress this warning"
-                    " (this will be the default in the future versions)"
-=======
                     "Repo is not initialized. "
                     "Use [code]--repo <dir>[/code] or [code]--no-repo[/code] to initialize it.\n"
                     "Starting from 0.19.26, repos will be configured via YAML and this message won't appear."
->>>>>>> f76cda68
                 )
                 if not command_args.yes and not confirm_ask("Continue without the repo?"):
                     console.print("\nExiting...")
