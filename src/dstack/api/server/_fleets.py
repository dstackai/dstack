from typing import List, Optional, Union

from pydantic import parse_obj_as

from dstack._internal.core.models.fleets import Fleet, FleetPlan, FleetSpec
from dstack._internal.server.schemas.fleets import (
    CreateFleetRequest,
    DeleteFleetInstancesRequest,
    DeleteFleetsRequest,
    GetFleetPlanRequest,
    GetFleetRequest,
)
from dstack.api.server._group import APIClientGroup


class FleetsAPIClient(APIClientGroup):
    def list(self, project_name: str) -> List[Fleet]:
        resp = self._request(f"/api/project/{project_name}/fleets/list")
        return parse_obj_as(List[Fleet.__response__], resp.json())

    def get(self, project_name: str, name: str) -> Fleet:
        body = GetFleetRequest(name=name)
        resp = self._request(
            f"/api/project/{project_name}/fleets/get",
            body=body.json(exclude={"id"}),  # `id` is not supported in pre-0.18.36 servers
        )
        return parse_obj_as(Fleet.__response__, resp.json())

    def get_plan(
        self,
        project_name: str,
        spec: FleetSpec,
    ) -> FleetPlan:
        body = GetFleetPlanRequest(spec=spec)
        body_json = body.json(exclude=_get_fleet_spec_excludes(spec))
        resp = self._request(f"/api/project/{project_name}/fleets/get_plan", body=body_json)
        return parse_obj_as(FleetPlan.__response__, resp.json())

    def create(
        self,
        project_name: str,
        spec: FleetSpec,
    ) -> Fleet:
        body = CreateFleetRequest(spec=spec)
        body_json = body.json(exclude=_get_fleet_spec_excludes(spec))
        resp = self._request(f"/api/project/{project_name}/fleets/create", body=body_json)
        return parse_obj_as(Fleet.__response__, resp.json())

    def delete(self, project_name: str, names: List[str]) -> None:
        body = DeleteFleetsRequest(names=names)
        self._request(f"/api/project/{project_name}/fleets/delete", body=body.json())

    def delete_instances(self, project_name: str, name: str, instance_nums: List[int]) -> None:
        body = DeleteFleetInstancesRequest(name=name, instance_nums=instance_nums)
        self._request(f"/api/project/{project_name}/fleets/delete_instances", body=body.json())


_ExcludeDict = dict[str, Union[bool, set[str], "_ExcludeDict"]]


def _get_fleet_spec_excludes(fleet_spec: FleetSpec) -> Optional[_ExcludeDict]:
    spec_excludes: _ExcludeDict = {}
    configuration_excludes: _ExcludeDict = {}
    profile_excludes: set[str] = set()
    ssh_hosts_excludes: set[str] = set()

    # TODO: Can be removed in 0.19
    if fleet_spec.configuration_path is None:
        spec_excludes["configuration_path"] = True
    if fleet_spec.configuration.ssh_config is not None:
        if all(
            isinstance(h, str) or h.internal_ip is None
            for h in fleet_spec.configuration.ssh_config.hosts
        ):
            ssh_hosts_excludes.add("internal_ip")
        if all(
            isinstance(h, str) or h.blocks == 1 for h in fleet_spec.configuration.ssh_config.hosts
        ):
            ssh_hosts_excludes.add("blocks")
    # client >= 0.18.30 / server <= 0.18.29 compatibility tweak
    if fleet_spec.configuration.reservation is None:
        configuration_excludes["reservation"] = True
    if fleet_spec.profile is not None and fleet_spec.profile.reservation is None:
        profile_excludes.add("reservation")
    if fleet_spec.configuration.idle_duration is None:
        configuration_excludes["idle_duration"] = True
    if fleet_spec.profile is not None and fleet_spec.profile.idle_duration is None:
        profile_excludes.add("idle_duration")
    # client >= 0.18.38 / server <= 0.18.37 compatibility tweak
    if fleet_spec.profile is not None and fleet_spec.profile.stop_duration is None:
        profile_excludes.add("stop_duration")
<<<<<<< HEAD
    # client >= 0.18.41 / server <= 0.18.40 compatibility tweak
    if fleet_spec.configuration.availability_zones is None:
        configuration_excludes["availability_zones"] = True
    if fleet_spec.profile is not None and fleet_spec.profile.availability_zones is None:
        profile_excludes.add("availability_zones")
=======
    if fleet_spec.configuration.blocks == 1:
        configuration_excludes["blocks"] = True
>>>>>>> c1206c51

    if ssh_hosts_excludes:
        configuration_excludes["ssh_config"] = {"hosts": {"__all__": ssh_hosts_excludes}}
    if configuration_excludes:
        spec_excludes["configuration"] = configuration_excludes
    if profile_excludes:
        spec_excludes["profile"] = profile_excludes
    if spec_excludes:
        return {"spec": spec_excludes}
    return None<|MERGE_RESOLUTION|>--- conflicted
+++ resolved
@@ -89,16 +89,13 @@
     # client >= 0.18.38 / server <= 0.18.37 compatibility tweak
     if fleet_spec.profile is not None and fleet_spec.profile.stop_duration is None:
         profile_excludes.add("stop_duration")
-<<<<<<< HEAD
     # client >= 0.18.41 / server <= 0.18.40 compatibility tweak
     if fleet_spec.configuration.availability_zones is None:
         configuration_excludes["availability_zones"] = True
     if fleet_spec.profile is not None and fleet_spec.profile.availability_zones is None:
         profile_excludes.add("availability_zones")
-=======
     if fleet_spec.configuration.blocks == 1:
         configuration_excludes["blocks"] = True
->>>>>>> c1206c51
 
     if ssh_hosts_excludes:
         configuration_excludes["ssh_config"] = {"hosts": {"__all__": ssh_hosts_excludes}}
