from typing import List, Optional

from pydantic import parse_obj_as

from dstack._internal.core.models.fleets import Fleet, FleetPlan, FleetSpec
from dstack._internal.server.schemas.fleets import (
    CreateFleetRequest,
    DeleteFleetInstancesRequest,
    DeleteFleetsRequest,
    GetFleetPlanRequest,
    GetFleetRequest,
)
from dstack.api.server._group import APIClientGroup


class FleetsAPIClient(APIClientGroup):
    def list(self, project_name: str) -> List[Fleet]:
        resp = self._request(f"/api/project/{project_name}/fleets/list")
        return parse_obj_as(List[Fleet.__response__], resp.json())

    def get(self, project_name: str, name: str) -> Fleet:
        body = GetFleetRequest(name=name)
        resp = self._request(f"/api/project/{project_name}/fleets/get", body=body.json())
        return parse_obj_as(Fleet.__response__, resp.json())

    def get_plan(
        self,
        project_name: str,
        spec: FleetSpec,
    ) -> FleetPlan:
        body = GetFleetPlanRequest(spec=spec)
        body_json = body.json(exclude=_get_fleet_spec_excludes(spec))
        resp = self._request(f"/api/project/{project_name}/fleets/get_plan", body=body_json)
        return parse_obj_as(FleetPlan.__response__, resp.json())

    def create(
        self,
        project_name: str,
        spec: FleetSpec,
    ) -> Fleet:
        body = CreateFleetRequest(spec=spec)
        body_json = body.json(exclude=_get_fleet_spec_excludes(spec))
        resp = self._request(f"/api/project/{project_name}/fleets/create", body=body_json)
        return parse_obj_as(Fleet.__response__, resp.json())

    def delete(self, project_name: str, names: List[str]) -> None:
        body = DeleteFleetsRequest(names=names)
        self._request(f"/api/project/{project_name}/fleets/delete", body=body.json())

    def delete_instances(self, project_name: str, name: str, instance_nums: List[int]) -> None:
        body = DeleteFleetInstancesRequest(name=name, instance_nums=instance_nums)
        self._request(f"/api/project/{project_name}/fleets/delete_instances", body=body.json())


def _get_fleet_spec_excludes(fleet_spec: FleetSpec) -> Optional[dict]:
    exclude = {}
<<<<<<< HEAD
    # Handle old server versions that do not accept configuration_path
    # TODO: Can be removed in 0.19
    if fleet_spec.configuration_path is None:
        exclude = {"spec": {"configuration_path"}}

    # client >= 0.18.26 / server <= 0.18.25 compatibility tweak
    if not fleet_spec.configuration.reservation:
        exclude.setdefault("spec", {})
        exclude["spec"].setdefault("configuration", set())
        exclude["spec"]["configuration"].add("reservation")
        exclude["spec"].setdefault("profile", set())
        exclude["spec"]["profile"].add("reservation")

=======
    # TODO: Can be removed in 0.19
    if fleet_spec.configuration_path is None:
        exclude["spec"] = {"configuration_path"}
    if fleet_spec.configuration.ssh_config is not None:
        if all(
            isinstance(h, str) or h.internal_ip is None
            for h in fleet_spec.configuration.ssh_config.hosts
        ):
            exclude["spec"] = {
                "configuration": {"ssh_config": {"hosts": {"__all__": {"internal_ip"}}}}
            }
>>>>>>> 05327097
    return exclude or None<|MERGE_RESOLUTION|>--- conflicted
+++ resolved
@@ -54,21 +54,6 @@
 
 def _get_fleet_spec_excludes(fleet_spec: FleetSpec) -> Optional[dict]:
     exclude = {}
-<<<<<<< HEAD
-    # Handle old server versions that do not accept configuration_path
-    # TODO: Can be removed in 0.19
-    if fleet_spec.configuration_path is None:
-        exclude = {"spec": {"configuration_path"}}
-
-    # client >= 0.18.26 / server <= 0.18.25 compatibility tweak
-    if not fleet_spec.configuration.reservation:
-        exclude.setdefault("spec", {})
-        exclude["spec"].setdefault("configuration", set())
-        exclude["spec"]["configuration"].add("reservation")
-        exclude["spec"].setdefault("profile", set())
-        exclude["spec"]["profile"].add("reservation")
-
-=======
     # TODO: Can be removed in 0.19
     if fleet_spec.configuration_path is None:
         exclude["spec"] = {"configuration_path"}
@@ -80,5 +65,12 @@
             exclude["spec"] = {
                 "configuration": {"ssh_config": {"hosts": {"__all__": {"internal_ip"}}}}
             }
->>>>>>> 05327097
+    # client >= 0.18.26 / server <= 0.18.25 compatibility tweak
+    if not fleet_spec.configuration.reservation:
+        exclude.setdefault("spec", {})
+        exclude["spec"].setdefault("configuration", set())
+        exclude["spec"]["configuration"].add("reservation")
+        exclude["spec"].setdefault("profile", set())
+        exclude["spec"]["profile"].add("reservation")
+
     return exclude or None