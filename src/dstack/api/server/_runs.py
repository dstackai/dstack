from datetime import datetime
from typing import Any, List, Optional, Union
from uuid import UUID

from pydantic import parse_obj_as

from dstack._internal.core.models.common import is_core_model_instance
from dstack._internal.core.models.configurations import (
    STRIP_PREFIX_DEFAULT,
    ServiceConfiguration,
)
from dstack._internal.core.models.pools import Instance
from dstack._internal.core.models.profiles import Profile
from dstack._internal.core.models.runs import (
    ApplyRunPlanInput,
    PoolInstanceOffers,
    Requirements,
    Run,
    RunPlan,
    RunSpec,
)
from dstack._internal.core.models.volumes import InstanceMountPoint
from dstack._internal.server.schemas.runs import (
    ApplyRunPlanRequest,
    CreateInstanceRequest,
    DeleteRunsRequest,
    GetOffersRequest,
    GetRunPlanRequest,
    GetRunRequest,
    ListRunsRequest,
    StopRunsRequest,
    SubmitRunRequest,
)
from dstack.api.server._group import APIClientGroup


class RunsAPIClient(APIClientGroup):
    def list(
        self,
        project_name: Optional[str],
        repo_id: Optional[str],
        username: Optional[str] = None,
        only_active: bool = False,
        prev_submitted_at: Optional[datetime] = None,
        prev_run_id: Optional[UUID] = None,
        limit: int = 100,
        ascending: bool = False,
    ) -> List[Run]:
        body = ListRunsRequest(
            project_name=project_name,
            repo_id=repo_id,
            username=username,
            only_active=only_active,
            prev_submitted_at=prev_submitted_at,
            prev_run_id=prev_run_id,
            limit=limit,
            ascending=ascending,
        )
        resp = self._request("/api/runs/list", body=body.json())
        return parse_obj_as(List[Run.__response__], resp.json())

    def get(self, project_name: str, run_name: str) -> Run:
        body = GetRunRequest(run_name=run_name)
        # dstack versions prior to 0.18.34 don't support id field, and we don't use it here either
        json_body = body.json(exclude={"id"})
        resp = self._request(f"/api/project/{project_name}/runs/get", body=json_body)
        return parse_obj_as(Run.__response__, resp.json())

    def get_plan(self, project_name: str, run_spec: RunSpec) -> RunPlan:
        body = GetRunPlanRequest(run_spec=run_spec)
        resp = self._request(
            f"/api/project/{project_name}/runs/get_plan",
            body=body.json(exclude=_get_run_spec_excludes(run_spec)),
        )
        return parse_obj_as(RunPlan.__response__, resp.json())

    def apply_plan(
        self,
        project_name: str,
        plan: Union[RunPlan, ApplyRunPlanInput],
        force: bool = False,
    ) -> Run:
        plan_input: ApplyRunPlanInput = ApplyRunPlanInput.__response__.parse_obj(plan)
        body = ApplyRunPlanRequest(plan=plan_input, force=force)
        resp = self._request(
            f"/api/project/{project_name}/runs/apply",
            body=body.json(exclude=_get_apply_plan_excludes(plan_input)),
        )
        return parse_obj_as(Run.__response__, resp.json())

    def submit(self, project_name: str, run_spec: RunSpec) -> Run:
        body = SubmitRunRequest(run_spec=run_spec)
        resp = self._request(
            f"/api/project/{project_name}/runs/submit",
            body=body.json(exclude=_get_run_spec_excludes(run_spec)),
        )
        return parse_obj_as(Run.__response__, resp.json())

    def stop(self, project_name: str, runs_names: List[str], abort: bool):
        body = StopRunsRequest(runs_names=runs_names, abort=abort)
        self._request(f"/api/project/{project_name}/runs/stop", body=body.json())

    def delete(self, project_name: str, runs_names: List[str]):
        body = DeleteRunsRequest(runs_names=runs_names)
        self._request(f"/api/project/{project_name}/runs/delete", body=body.json())

    # FIXME: get_offers and create_instance do not belong runs api

    def get_offers(
        self, project_name: str, profile: Profile, requirements: Requirements
    ) -> PoolInstanceOffers:
        body = GetOffersRequest(profile=profile, requirements=requirements)
        resp = self._request(f"/api/project/{project_name}/runs/get_offers", body=body.json())
        return parse_obj_as(PoolInstanceOffers.__response__, resp.json())

    def create_instance(
        self,
        project_name: str,
        profile: Profile,
        requirements: Requirements,
    ) -> Instance:
        body = CreateInstanceRequest(profile=profile, requirements=requirements)
        resp = self._request(f"/api/project/{project_name}/runs/create_instance", body=body.json())
        return parse_obj_as(Instance.__response__, resp.json())


def _get_apply_plan_excludes(plan: ApplyRunPlanInput) -> Optional[dict]:
    run_spec_excludes = _get_run_spec_excludes(plan.run_spec)
    if run_spec_excludes is not None:
        return {"plan": run_spec_excludes}
    return None


def _get_run_spec_excludes(run_spec: RunSpec) -> Optional[dict]:
    spec_excludes: dict[str, set[str]] = {}
    configuration_excludes: dict[str, Any] = {}
    profile_excludes: set[str] = set()
    configuration = run_spec.configuration
    profile = run_spec.profile

    # client >= 0.18.18 / server <= 0.18.17 compatibility tweak
    if not configuration.privileged:
        configuration_excludes["privileged"] = True
    # client >= 0.18.23 / server <= 0.18.22 compatibility tweak
    if configuration.type == "service" and configuration.gateway is None:
        configuration_excludes["gateway"] = True
    # client >= 0.18.30 / server <= 0.18.29 compatibility tweak
    if run_spec.configuration.user is None:
        configuration_excludes["user"] = True
    # client >= 0.18.30 / server <= 0.18.29 compatibility tweak
    if configuration.reservation is None:
        configuration_excludes["reservation"] = True
    if profile is not None and profile.reservation is None:
        profile_excludes.add("reservation")
    if configuration.idle_duration is None:
        configuration_excludes["idle_duration"] = True
    if profile is not None and profile.idle_duration is None:
        profile_excludes.add("idle_duration")
    # client >= 0.18.38 / server <= 0.18.37 compatibility tweak
    if configuration.stop_duration is None:
        configuration_excludes["stop_duration"] = True
    if profile is not None and profile.stop_duration is None:
        profile_excludes.add("stop_duration")
    # client >= 0.18.40 / server <= 0.18.39 compatibility tweak
    if (
        is_core_model_instance(configuration, ServiceConfiguration)
        and configuration.strip_prefix == STRIP_PREFIX_DEFAULT
    ):
        configuration_excludes["strip_prefix"] = True
    if configuration.single_branch is None:
<<<<<<< HEAD
        configuration_excludes.add("single_branch")
    # client >= 0.18.41 / server <= 0.18.40 compatibility tweak
    if configuration.availability_zones is None:
        configuration_excludes.add("availability_zones")
    if profile is not None and profile.availability_zones is None:
        profile_excludes.add("availability_zones")
=======
        configuration_excludes["single_branch"] = True
    if all(
        not is_core_model_instance(v, InstanceMountPoint) or not v.optional
        for v in configuration.volumes
    ):
        configuration_excludes["volumes"] = {"__all__": {"optional"}}
>>>>>>> d03ac255

    if configuration_excludes:
        spec_excludes["configuration"] = configuration_excludes
    if profile_excludes:
        spec_excludes["profile"] = profile_excludes
    if spec_excludes:
        return {"run_spec": spec_excludes}
    return None<|MERGE_RESOLUTION|>--- conflicted
+++ resolved
@@ -132,7 +132,7 @@
 
 
 def _get_run_spec_excludes(run_spec: RunSpec) -> Optional[dict]:
-    spec_excludes: dict[str, set[str]] = {}
+    spec_excludes: dict[str, Any] = {}
     configuration_excludes: dict[str, Any] = {}
     profile_excludes: set[str] = set()
     configuration = run_spec.configuration
@@ -168,21 +168,17 @@
     ):
         configuration_excludes["strip_prefix"] = True
     if configuration.single_branch is None:
-<<<<<<< HEAD
-        configuration_excludes.add("single_branch")
-    # client >= 0.18.41 / server <= 0.18.40 compatibility tweak
-    if configuration.availability_zones is None:
-        configuration_excludes.add("availability_zones")
-    if profile is not None and profile.availability_zones is None:
-        profile_excludes.add("availability_zones")
-=======
         configuration_excludes["single_branch"] = True
     if all(
         not is_core_model_instance(v, InstanceMountPoint) or not v.optional
         for v in configuration.volumes
     ):
         configuration_excludes["volumes"] = {"__all__": {"optional"}}
->>>>>>> d03ac255
+    # client >= 0.18.41 / server <= 0.18.40 compatibility tweak
+    if configuration.availability_zones is None:
+        configuration_excludes["availability_zones"] = True
+    if profile is not None and profile.availability_zones is None:
+        profile_excludes.add("availability_zones")
 
     if configuration_excludes:
         spec_excludes["configuration"] = configuration_excludes
