# dstack python provider

This provider runs a Python script on a single machine with required resources.

## Workflow 

Example:

```yaml
workflows:
  - name: download-model  
    provider: python
    requirements: requirements.txt
    file: download_model.py
    args: ["--model", "117M"]
    environment:
      PYTHONPATH: src
    artifacts:
      - models
    resources:
      cpu: 2
      memory: 32GB
      gpu: 1
```

Here's the list of parameters supported by the provider:

| Parameter                 | Required | Description                                                          |
|---------------------------|----------|----------------------------------------------------------------------|
| `file`                    | Yes      | The Python file to run                                               |
| `args`                    | No       | The arguments for the Python script                                  |
| `requirements`            | No       | The list of Python packages required by the script                   |
| `version`                 | No       | The major Python version. By default, it's `3.10`.                   |
| `environment`             | No       | The list of environment variables and their values                   |
| `artifacts`               | No       | The list of output artifacts                                         |
| `resources`               | No       | The resources required to run the workflow                           |
| `resources.cpu`           | No       | The required number of CPUs                                          |
| `resources.memory`        | No       | The required amount of memory                                        |
| `resources.gpu`           | No       | The required number of GPUs                                          |
| `resources.gpu.name`      | No       | The name of the GPU brand (e.g. "V100", etc.)                        |
| `resources.gpu.count`     | No       | The required number of GPUs                                          |
| `resources.interruptible` | No       | `True` if the workflow can be interrupted. By default, it's `False`. |

## Command line

usage: dstack run python [-h] [-r [REQUIREMENTS]] [-e [ENV]]
                         [--artifact [ARTIFACT]] [--working-dir [WORKING_DIR]]
                         [--cpu [CPU]] [--memory [MEMORY]] [--gpu [GPU]]
                         [--gpu-name [GPU_NAME]] [--gpu-memory [GPU_MEMORY]]
                         [--shm-size [SHM_SIZE]]
                         FILE [ARGS ...]

Example:

```bash
dstack run python download_model.py --model 117M -e PYTHONPATH=src --artifact models --cpu 2 --memory 32GB --gpu 1
<<<<<<< HEAD
=======
```

Command line example:

```bash
dstack run python download_model.py --model 117M -e PYTHONPATH=src --artifact models --cpu 2 --memory 32GB --gpu 1
>>>>>>> bd43c7e3
```<|MERGE_RESOLUTION|>--- conflicted
+++ resolved
@@ -54,13 +54,10 @@
 
 ```bash
 dstack run python download_model.py --model 117M -e PYTHONPATH=src --artifact models --cpu 2 --memory 32GB --gpu 1
-<<<<<<< HEAD
-=======
 ```
 
 Command line example:
 
 ```bash
 dstack run python download_model.py --model 117M -e PYTHONPATH=src --artifact models --cpu 2 --memory 32GB --gpu 1
->>>>>>> bd43c7e3
 ```