**/__pycache__/
*.py[co]
*.egg-info

dist/
venv/
/site/
/.cache/
.pytest_cache/
.coverage

.idea/

/runner/cmd/shim/shim
/runner/cmd/runner/runner

/src/dstack/_internal/server/statics

build/
.DS_Store
.fleet
.env
.envrc
<<<<<<< HEAD
=======
.vscode
>>>>>>> 7e41decd
.aider*
uv.lock<|MERGE_RESOLUTION|>--- conflicted
+++ resolved
@@ -21,9 +21,6 @@
 .fleet
 .env
 .envrc
-<<<<<<< HEAD
-=======
 .vscode
->>>>>>> 7e41decd
 .aider*
 uv.lock